--- conflicted
+++ resolved
@@ -157,29 +157,15 @@
 func (c Context) ConsensusParams() abci.ConsensusParams {
 	return c.Value(contextKeyConsensusParams).(abci.ConsensusParams)
 }
-<<<<<<< HEAD
-func (c Context) ChainID() string {
-	return c.Value(contextKeyChainID).(string)
-}
-func (c Context) TxBytes() []byte {
-	return c.Value(contextKeyTxBytes).([]byte)
-}
-func (c Context) Logger() log.Logger {
-	return c.Value(contextKeyLogger).(log.Logger)
-}
+
+func (c Context) ChainID() string { return c.Value(contextKeyChainID).(string) }
+
+func (c Context) TxBytes() []byte { return c.Value(contextKeyTxBytes).([]byte) }
+
+func (c Context) Logger() log.Logger { return c.Value(contextKeyLogger).(log.Logger) }
+
 func (c Context) VoteInfos() []abci.VoteInfo {
 	return c.Value(contextKeyVoteInfos).([]abci.VoteInfo)
-=======
-
-func (c Context) ChainID() string { return c.Value(contextKeyChainID).(string) }
-
-func (c Context) TxBytes() []byte { return c.Value(contextKeyTxBytes).([]byte) }
-
-func (c Context) Logger() log.Logger { return c.Value(contextKeyLogger).(log.Logger) }
-
-func (c Context) SigningValidators() []abci.SigningValidator {
-	return c.Value(contextKeySigningValidators).([]abci.SigningValidator)
->>>>>>> 91ee6b0d
 }
 
 func (c Context) GasMeter() GasMeter { return c.Value(contextKeyGasMeter).(GasMeter) }
@@ -206,29 +192,15 @@
 	return c.withValue(contextKeyConsensusParams, params).
 		WithGasMeter(NewGasMeter(params.TxSize.MaxGas))
 }
-<<<<<<< HEAD
-func (c Context) WithChainID(chainID string) Context {
-	return c.withValue(contextKeyChainID, chainID)
-}
-func (c Context) WithTxBytes(txBytes []byte) Context {
-	return c.withValue(contextKeyTxBytes, txBytes)
-}
-func (c Context) WithLogger(logger log.Logger) Context {
-	return c.withValue(contextKeyLogger, logger)
-}
+
+func (c Context) WithChainID(chainID string) Context { return c.withValue(contextKeyChainID, chainID) }
+
+func (c Context) WithTxBytes(txBytes []byte) Context { return c.withValue(contextKeyTxBytes, txBytes) }
+
+func (c Context) WithLogger(logger log.Logger) Context { return c.withValue(contextKeyLogger, logger) }
+
 func (c Context) WithVoteInfos(VoteInfos []abci.VoteInfo) Context {
 	return c.withValue(contextKeyVoteInfos, VoteInfos)
-=======
-
-func (c Context) WithChainID(chainID string) Context { return c.withValue(contextKeyChainID, chainID) }
-
-func (c Context) WithTxBytes(txBytes []byte) Context { return c.withValue(contextKeyTxBytes, txBytes) }
-
-func (c Context) WithLogger(logger log.Logger) Context { return c.withValue(contextKeyLogger, logger) }
-
-func (c Context) WithSigningValidators(SigningValidators []abci.SigningValidator) Context {
-	return c.withValue(contextKeySigningValidators, SigningValidators)
->>>>>>> 91ee6b0d
 }
 
 func (c Context) WithGasMeter(meter GasMeter) Context { return c.withValue(contextKeyGasMeter, meter) }

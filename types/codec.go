--- conflicted
+++ resolved
@@ -1,11 +1,6 @@
 package types
 
 import (
-<<<<<<< HEAD
-	collcodec "cosmossdk.io/collections/codec"
-	"cosmossdk.io/math"
-=======
->>>>>>> d6ddeb43
 	"github.com/cosmos/cosmos-sdk/codec"
 	"github.com/cosmos/cosmos-sdk/codec/types"
 )
@@ -24,48 +19,4 @@
 // RegisterInterfaces registers the sdk message type.
 func RegisterInterfaces(registry types.InterfaceRegistry) {
 	registry.RegisterInterface(MsgInterfaceProtoName, (*Msg)(nil))
-<<<<<<< HEAD
-}
-
-// Collection Codecs
-
-// IntValue represents a collections.ValueCodec to work with Int.
-var IntValue collcodec.ValueCodec[math.Int] = intValueCodec{}
-
-type intValueCodec struct{}
-
-func (i intValueCodec) Encode(value math.Int) ([]byte, error) {
-	return value.Marshal()
-}
-
-func (i intValueCodec) Decode(b []byte) (math.Int, error) {
-	v := new(Int)
-	err := v.Unmarshal(b)
-	if err != nil {
-		return Int{}, err
-	}
-	return *v, nil
-}
-
-func (i intValueCodec) EncodeJSON(value math.Int) ([]byte, error) {
-	return value.MarshalJSON()
-}
-
-func (i intValueCodec) DecodeJSON(b []byte) (Int, error) {
-	v := new(Int)
-	err := v.UnmarshalJSON(b)
-	if err != nil {
-		return Int{}, err
-	}
-	return *v, nil
-}
-
-func (i intValueCodec) Stringify(value Int) string {
-	return value.String()
-}
-
-func (i intValueCodec) ValueType() string {
-	return "math.Int"
-=======
->>>>>>> d6ddeb43
 }
package collections

import (
	"context"
	"cosmossdk.io/core/store"
	"errors"
	"fmt"
)

// ErrInvalidIterator is returned when an Iterate call resulted in an invalid iterator.
var ErrInvalidIterator = errors.New("collections: invalid iterator")

// Order defines the key order.
type Order uint8

const (
	// OrderAscending instructs the Iterator to provide keys from the smallest to the greatest.
	OrderAscending Order = 0
	// OrderDescending instructs the Iterator to provide keys from the greatest to the smallest.
	OrderDescending Order = 1
)

type rangeKeyKind uint8

const (
	rangeKeyExact rangeKeyKind = iota
	rangeKeyNext
	rangeKeyPrefixEnd
)

// RangeKey wraps a generic range key K, acts as an enum which defines different
// ways to encode the wrapped key to bytes when it's being used in an iteration.
type RangeKey[K any] struct {
	kind rangeKeyKind
	key  K
}

// RangeKeyNext instantiates a RangeKey that when encoded to bytes
// identifies the next key after the provided key K.
// Example: given a string key "ABCD" the next key is bytes("ABCD\0")
// It's useful when defining inclusivity or exclusivity of a key
// in store iteration. Specifically: to make an Iterator start exclude key K
// I would return a RangeKeyNext(key) in the Ranger start.
func RangeKeyNext[K any](key K) *RangeKey[K] {
	return &RangeKey[K]{key: key, kind: rangeKeyNext}
}

// RangeKeyPrefixEnd instantiates a RangeKey that when encoded to bytes
// identifies the key that would end the prefix of the key K.
// Example: if the string key "ABCD" is provided, it would be encoded as bytes("ABCE").
func RangeKeyPrefixEnd[K any](key K) *RangeKey[K] {
	return &RangeKey[K]{key: key, kind: rangeKeyPrefixEnd}
}

// RangeKeyExact instantiates a RangeKey that applies no modifications
// to the key K. So its bytes representation will not be altered.
func RangeKeyExact[K any](key K) *RangeKey[K] {
	return &RangeKey[K]{key: key, kind: rangeKeyExact}
}

// Ranger defines a generic interface that provides a range of keys.
type Ranger[K any] interface {
	// RangeValues is defined by Ranger implementers.
	// The implementer can optionally return a start and an end.
	// If start is nil and end is not, the iteration will include all the keys
	// in the collection up until the provided end.
	// If start is defined and end is nil, the iteration will include all the keys
	// in the collection starting from the provided start.
	// If both are nil then the iteration will include all the possible keys in the
	// collection.
	// Order defines the order of the iteration, if order is OrderAscending then the
	// iteration will yield keys from the smallest to the biggest, if order
	// is OrderDescending then the iteration will yield keys from the biggest to the smallest.
	// Ordering is defined by the keys bytes representation, which is dependent on the KeyCodec used.
	RangeValues() (start *RangeKey[K], end *RangeKey[K], order Order, err error)
}

// Range is a Ranger implementer.
type Range[K any] struct {
	start *RangeKey[K]
	end   *RangeKey[K]
	order Order
}

// Prefix sets a fixed prefix for the key range.
func (r *Range[K]) Prefix(key K) *Range[K] {
	r.start = RangeKeyExact(key)
	r.end = RangeKeyPrefixEnd(key)
	return r
}

// StartInclusive makes the range contain only keys which are bigger or equal to the provided start K.
func (r *Range[K]) StartInclusive(start K) *Range[K] {
	r.start = RangeKeyExact(start)
	return r
}

// StartExclusive makes the range contain only keys which are bigger to the provided start K.
func (r *Range[K]) StartExclusive(start K) *Range[K] {
	r.start = RangeKeyNext(start)
	return r
}

// EndInclusive makes the range contain only keys which are smaller or equal to the provided end K.
func (r *Range[K]) EndInclusive(end K) *Range[K] {
	r.end = RangeKeyNext(end)
	return r
}

// EndExclusive makes the range contain only keys which are smaller to the provided end K.
func (r *Range[K]) EndExclusive(end K) *Range[K] {
	r.end = RangeKeyExact(end)
	return r
}

func (r *Range[K]) Descending() *Range[K] {
	r.order = OrderDescending
	return r
}

// test sentinel error
var (
	errRange = errors.New("collections: range error")
	errOrder = errors.New("collections: invalid order")
)

func (r *Range[K]) RangeValues() (start *RangeKey[K], end *RangeKey[K], order Order, err error) {
	return r.start, r.end, r.order, nil
}

// iteratorFromRanger generates an Iterator instance, with the proper prefixing and ranging.
// a nil Ranger can be seen as an ascending iteration over all the possible keys.
func iteratorFromRanger[K, V any](ctx context.Context, m Map[K, V], r Ranger[K]) (iter Iterator[K, V], err error) {
	var (
		start *RangeKey[K]
		end   *RangeKey[K]
		order = OrderAscending
	)

	if r != nil {
		start, end, order, err = r.RangeValues()
		if err != nil {
			return iter, err
		}
	}

	startBytes := m.prefix
	if start != nil {
		startBytes, err = encodeRangeBound(m.prefix, m.kc, start)
		if err != nil {
			return iter, err
		}
	}
	var endBytes []byte
	if end != nil {
		endBytes, err = encodeRangeBound(m.prefix, m.kc, end)
		if err != nil {
			return iter, err
		}
	} else {
		endBytes = nextBytesPrefixKey(m.prefix)
	}
	return newIterator(ctx, startBytes, endBytes, order, m)
}

<<<<<<< HEAD
	return newIterator(ctx, startBytes, endBytes, order, m)
}

=======
>>>>>>> b281845c
func newIterator[K, V any](ctx context.Context, start, end []byte, order Order, m Map[K, V]) (Iterator[K, V], error) {
	kv := m.sa(ctx)
	var (
		iter store.Iterator
		err  error
	)
	switch order {
	case OrderAscending:
		iter, err = kv.Iterator(start, end)
	case OrderDescending:
		iter, err = kv.ReverseIterator(start, end)
	default:
		return Iterator[K, V]{}, errOrder
	}
	if err != nil {
		return Iterator[K, V]{}, err
	}
	if !iter.Valid() {
		return Iterator[K, V]{}, ErrInvalidIterator
	}

	return Iterator[K, V]{
		kc:           m.kc,
		vc:           m.vc,
		iter:         iter,
		prefixLength: len(m.prefix),
	}, nil
}

// Iterator defines a generic wrapper around an storetypes.Iterator.
// This iterator provides automatic key and value encoding,
// it assumes all the keys and values contained within the storetypes.Iterator
// range are the same.
type Iterator[K, V any] struct {
	kc KeyCodec[K]
	vc ValueCodec[V]

	iter store.Iterator

	prefixLength int // prefixLength refers to the bytes provided by Prefix.Bytes, not Ranger.RangeValues() prefix.
}

// Value returns the current iterator value bytes decoded.
func (i Iterator[K, V]) Value() (V, error) {
	return i.vc.Decode(i.iter.Value())
}

// Key returns the current storetypes.Iterator decoded key.
func (i Iterator[K, V]) Key() (K, error) {
	bytesKey := i.iter.Key()[i.prefixLength:] // strip prefix namespace

	read, key, err := i.kc.Decode(bytesKey)
	if err != nil {
		var k K
		return k, err
	}
	if read != len(bytesKey) {
		var k K
		return k, fmt.Errorf("%w: key decoder didn't fully consume the key: %T %x %d", ErrEncoding, i.kc, bytesKey, read)
	}
	return key, nil
}

// Values fully consumes the iterator and returns all the decoded values contained within the range.
func (i Iterator[K, V]) Values() ([]V, error) {
	defer i.Close()

	var values []V
	for ; i.iter.Valid(); i.iter.Next() {
		value, err := i.Value()
		if err != nil {
			return nil, err
		}
		values = append(values, value)
	}
	return values, nil
}

// Keys fully consumes the iterator and returns all the decoded keys contained within the range.
func (i Iterator[K, V]) Keys() ([]K, error) {
	defer i.Close()

	var keys []K
	for ; i.iter.Valid(); i.iter.Next() {
		key, err := i.Key()
		if err != nil {
			return nil, err
		}
		keys = append(keys, key)
	}
	return keys, nil
}

// KeyValue returns the current key and value decoded.
func (i Iterator[K, V]) KeyValue() (kv KeyValue[K, V], err error) {
	key, err := i.Key()
	if err != nil {
		return kv, err
	}
	value, err := i.Value()
	if err != nil {
		return kv, err
	}
	kv.Key = key
	kv.Value = value
	return kv, nil
}

// KeyValues fully consumes the iterator and returns the list of key and values within the iterator range.
func (i Iterator[K, V]) KeyValues() ([]KeyValue[K, V], error) {
	defer i.Close()

	var kvs []KeyValue[K, V]
	for ; i.iter.Valid(); i.iter.Next() {
		kv, err := i.KeyValue()
		if err != nil {
			return nil, err
		}
		kvs = append(kvs, kv)
	}

	return kvs, nil
}

func (i Iterator[K, V]) Close() error { return i.iter.Close() }
func (i Iterator[K, V]) Next()        { i.iter.Next() }
func (i Iterator[K, V]) Valid() bool  { return i.iter.Valid() }

// KeyValue represent a Key and Value pair of an iteration.
type KeyValue[K, V any] struct {
	Key   K
	Value V
}

// encodeRangeBound encodes a range bound, modifying the key bytes to adhere to bound semantics.
func encodeRangeBound[T any](prefix []byte, keyCodec KeyCodec[T], bound *RangeKey[T]) ([]byte, error) {
	key, err := encodeKeyWithPrefix(prefix, keyCodec, bound.key)
	if err != nil {
		return nil, err
	}
	switch bound.kind {
	case rangeKeyExact:
		return key, nil
	case rangeKeyNext:
		return nextBytesKey(key), nil
	case rangeKeyPrefixEnd:
		return nextBytesPrefixKey(key), nil
	default:
		panic("undefined bound kind")
	}
}

// nextBytesKey returns the next byte key after this one.
func nextBytesKey(b []byte) []byte {
	return append(b, 0)
}

// nextBytesPrefixKey returns the []byte that would end a
// range query for all []byte with a certain prefix
// Deals with last byte of prefix being FF without overflowing
func nextBytesPrefixKey(prefix []byte) []byte {
	if len(prefix) == 0 {
		return nil
	}

	end := make([]byte, len(prefix))
	copy(end, prefix)

	for {
		if end[len(end)-1] != byte(255) {
			end[len(end)-1]++
			break
		}

		end = end[:len(end)-1]

		if len(end) == 0 {
			end = nil
			break
		}
	}

	return end
}<|MERGE_RESOLUTION|>--- conflicted
+++ resolved
@@ -2,9 +2,10 @@
 
 import (
 	"context"
-	"cosmossdk.io/core/store"
 	"errors"
 	"fmt"
+
+	"cosmossdk.io/core/store"
 )
 
 // ErrInvalidIterator is returned when an Iterate call resulted in an invalid iterator.
@@ -160,15 +161,10 @@
 	} else {
 		endBytes = nextBytesPrefixKey(m.prefix)
 	}
+
 	return newIterator(ctx, startBytes, endBytes, order, m)
 }
 
-<<<<<<< HEAD
-	return newIterator(ctx, startBytes, endBytes, order, m)
-}
-
-=======
->>>>>>> b281845c
 func newIterator[K, V any](ctx context.Context, start, end []byte, order Order, m Map[K, V]) (Iterator[K, V], error) {
 	kv := m.sa(ctx)
 	var (

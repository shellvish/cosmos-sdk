module github.com/cosmos/cosmos-sdk/tests

go 1.19

require (
	cosmossdk.io/api v0.3.0
	cosmossdk.io/depinject v1.0.0-alpha.3
	cosmossdk.io/log v0.0.0
	cosmossdk.io/math v1.0.0-beta.6
	cosmossdk.io/simapp v0.0.0-00010101000000-000000000000
	cosmossdk.io/store v0.0.0-20230206092147-e03195e4b8a7
	cosmossdk.io/x/evidence v0.1.0
	cosmossdk.io/x/feegrant v0.0.0-20230117113717-50e7c4a4ceff
	cosmossdk.io/x/nft v0.0.0-20230113085233-fae3332d62fc
	cosmossdk.io/x/upgrade v0.0.0-20230127052425-54c8e1568335
	github.com/cometbft/cometbft v0.0.0-20230203130311-387422ac220d
	github.com/cosmos/cosmos-db v1.0.0-rc.1
	// this version is not used as it is always replaced by the latest Cosmos SDK version
	github.com/cosmos/cosmos-sdk v0.48.0
	github.com/cosmos/gogoproto v1.4.4
	github.com/golang/mock v1.6.0
	github.com/google/uuid v1.3.0
	github.com/spf13/cobra v1.6.1
	github.com/stretchr/testify v1.8.1
	google.golang.org/protobuf v1.28.2-0.20230206090356-358fe40267af
	gotest.tools/v3 v3.4.0
	pgregory.net/rapid v0.5.5
)

require (
<<<<<<< HEAD
	cloud.google.com/go v0.100.2 // indirect
	cloud.google.com/go/compute v1.6.1 // indirect
	cloud.google.com/go/iam v0.3.0 // indirect
	cloud.google.com/go/storage v1.14.0 // indirect
	cosmossdk.io/core v0.3.2 // indirect
=======
	cloud.google.com/go v0.105.0 // indirect
	cloud.google.com/go/compute v1.14.0 // indirect
	cloud.google.com/go/compute/metadata v0.2.3 // indirect
	cloud.google.com/go/iam v0.8.0 // indirect
	cloud.google.com/go/storage v1.27.0 // indirect
	cosmossdk.io/client/v2 v2.0.0-20230104083136-11f46a0bae58 // indirect
	cosmossdk.io/collections v0.0.0-20230204135315-697871069999 // indirect
	cosmossdk.io/core v0.5.1 // indirect
>>>>>>> a7ac29e3
	cosmossdk.io/errors v1.0.0-beta.7 // indirect
	cosmossdk.io/x/tx v0.1.0 // indirect
	filippo.io/edwards25519 v1.0.0-rc.1 // indirect
	github.com/99designs/go-keychain v0.0.0-20191008050251-8e49817e8af4 // indirect
	github.com/99designs/keyring v1.2.1 // indirect
	github.com/ChainSafe/go-schnorrkel v0.0.0-20200405005733-88cbf1b4c40d // indirect
	github.com/DataDog/zstd v1.5.2 // indirect
	github.com/armon/go-metrics v0.4.1 // indirect
	github.com/aws/aws-sdk-go v1.40.45 // indirect
	github.com/beorn7/perks v1.0.1 // indirect
	github.com/bgentry/go-netrc v0.0.0-20140422174119-9fd32a8b3d3d // indirect
	github.com/bgentry/speakeasy v0.1.1-0.20220910012023-760eaf8b6816 // indirect
	github.com/btcsuite/btcd/btcec/v2 v2.3.2 // indirect
	github.com/cenkalti/backoff/v4 v4.1.3 // indirect
	github.com/cespare/xxhash v1.1.0 // indirect
	github.com/cespare/xxhash/v2 v2.2.0 // indirect
	github.com/chzyer/readline v0.0.0-20180603132655-2972be24d48e // indirect
	github.com/cockroachdb/apd/v2 v2.0.2 // indirect
	github.com/cockroachdb/errors v1.9.1 // indirect
	github.com/cockroachdb/logtags v0.0.0-20230118201751-21c54148d20b // indirect
	github.com/cockroachdb/pebble v0.0.0-20230203182935-f2e58dc4a0e1 // indirect
	github.com/cockroachdb/redact v1.1.3 // indirect
	github.com/cometbft/cometbft-db v0.7.0 // indirect
	github.com/confio/ics23/go v0.9.0 // indirect
	github.com/cosmos/btcutil v1.0.5 // indirect
	github.com/cosmos/cosmos-proto v1.0.0-beta.1 // indirect
	github.com/cosmos/go-bip39 v1.0.0 // indirect
	github.com/cosmos/gogogateway v1.2.0 // indirect
	github.com/cosmos/iavl v0.20.0-alpha3 // indirect
	github.com/cosmos/ledger-cosmos-go v0.13.0 // indirect
	github.com/creachadair/taskgroup v0.4.2 // indirect
	github.com/danieljoos/wincred v1.1.2 // indirect
	github.com/davecgh/go-spew v1.1.1 // indirect
	github.com/decred/dcrd/dcrec/secp256k1/v4 v4.1.0 // indirect
	github.com/desertbit/timer v0.0.0-20180107155436-c41aec40b27f // indirect
	github.com/dgraph-io/badger/v2 v2.2007.4 // indirect
	github.com/dgraph-io/ristretto v0.1.1 // indirect
	github.com/dgryski/go-farm v0.0.0-20200201041132-a6ae2369ad13 // indirect
	github.com/dustin/go-humanize v1.0.1 // indirect
	github.com/dvsekhvalnov/jose2go v1.5.0 // indirect
	github.com/felixge/httpsnoop v1.0.2 // indirect
	github.com/fsnotify/fsnotify v1.6.0 // indirect
	github.com/getsentry/sentry-go v0.17.0 // indirect
	github.com/go-kit/kit v0.12.0 // indirect
	github.com/go-kit/log v0.2.1 // indirect
	github.com/go-logfmt/logfmt v0.6.0 // indirect
	github.com/godbus/dbus v0.0.0-20190726142602-4481cbc300e2 // indirect
	github.com/gogo/googleapis v1.4.1 // indirect
	github.com/gogo/protobuf v1.3.2 // indirect
	github.com/golang/glog v1.0.0 // indirect
	github.com/golang/groupcache v0.0.0-20210331224755-41bb18bfe9da // indirect
	github.com/golang/protobuf v1.5.2 // indirect
	github.com/golang/snappy v0.0.4 // indirect
	github.com/google/btree v1.1.2 // indirect
	github.com/google/go-cmp v0.5.9 // indirect
	github.com/google/orderedcode v0.0.1 // indirect
	github.com/googleapis/enterprise-certificate-proxy v0.2.1 // indirect
	github.com/googleapis/gax-go/v2 v2.7.0 // indirect
	github.com/gorilla/handlers v1.5.1 // indirect
	github.com/gorilla/mux v1.8.0 // indirect
	github.com/gorilla/websocket v1.5.0 // indirect
	github.com/grpc-ecosystem/go-grpc-middleware v1.3.0 // indirect
	github.com/grpc-ecosystem/grpc-gateway v1.16.0 // indirect
	github.com/gsterjov/go-libsecret v0.0.0-20161001094733-a6f4afe4910c // indirect
	github.com/gtank/merlin v0.1.1 // indirect
	github.com/gtank/ristretto255 v0.1.2 // indirect
	github.com/hashicorp/errwrap v1.1.0 // indirect
	github.com/hashicorp/go-cleanhttp v0.5.2 // indirect
	github.com/hashicorp/go-getter v1.6.2 // indirect
	github.com/hashicorp/go-immutable-radix v1.3.1 // indirect
	github.com/hashicorp/go-multierror v1.1.1 // indirect
	github.com/hashicorp/go-safetemp v1.0.0 // indirect
	github.com/hashicorp/go-version v1.6.0 // indirect
	github.com/hashicorp/golang-lru v0.5.5-0.20210104140557-80c98217689d // indirect
	github.com/hashicorp/hcl v1.0.0 // indirect
	github.com/hdevalence/ed25519consensus v0.0.0-20220222234857-c00d1f31bab3 // indirect
	github.com/huandu/skiplist v1.2.0 // indirect
	github.com/improbable-eng/grpc-web v0.15.0 // indirect
	github.com/inconshreveable/mousetrap v1.1.0 // indirect
	github.com/jmespath/go-jmespath v0.4.0 // indirect
	github.com/jmhodges/levigo v1.0.0 // indirect
	github.com/klauspost/compress v1.15.15 // indirect
	github.com/kr/pretty v0.3.1 // indirect
	github.com/kr/text v0.2.0 // indirect
	github.com/lib/pq v1.10.7 // indirect
	github.com/libp2p/go-buffer-pool v0.1.0 // indirect
	github.com/linxGnu/grocksdb v1.7.14 // indirect
	github.com/magiconair/properties v1.8.7 // indirect
	github.com/manifoldco/promptui v0.9.0 // indirect
	github.com/mattn/go-colorable v0.1.13 // indirect
	github.com/mattn/go-isatty v0.0.17 // indirect
	github.com/matttproud/golang_protobuf_extensions v1.0.4 // indirect
	github.com/mimoo/StrobeGo v0.0.0-20210601165009-122bf33a46e0 // indirect
	github.com/minio/highwayhash v1.0.2 // indirect
	github.com/mitchellh/go-homedir v1.1.0 // indirect
	github.com/mitchellh/go-testing-interface v1.0.0 // indirect
	github.com/mitchellh/mapstructure v1.5.0 // indirect
	github.com/mtibben/percent v0.2.1 // indirect
	github.com/pelletier/go-toml/v2 v2.0.6 // indirect
	github.com/petermattis/goid v0.0.0-20221215004737-a150e88a970d // indirect
	github.com/pkg/errors v0.9.1 // indirect
	github.com/pmezard/go-difflib v1.0.0 // indirect
	github.com/prometheus/client_golang v1.14.0 // indirect
	github.com/prometheus/client_model v0.3.0 // indirect
	github.com/prometheus/common v0.39.0 // indirect
	github.com/prometheus/procfs v0.9.0 // indirect
	github.com/rakyll/statik v0.1.7 // indirect
	github.com/rcrowley/go-metrics v0.0.0-20201227073835-cf1acfcdf475 // indirect
	github.com/rogpeppe/go-internal v1.9.0 // indirect
	github.com/rs/cors v1.8.3 // indirect
	github.com/rs/zerolog v1.29.0 // indirect
	github.com/sasha-s/go-deadlock v0.3.1 // indirect
	github.com/spf13/afero v1.9.3 // indirect
	github.com/spf13/cast v1.5.0 // indirect
	github.com/spf13/jwalterweatherman v1.1.0 // indirect
	github.com/spf13/pflag v1.0.5 // indirect
	github.com/spf13/viper v1.15.0 // indirect
	github.com/subosito/gotenv v1.4.2 // indirect
	github.com/syndtr/goleveldb v1.0.1-0.20220721030215-126854af5e6d // indirect
	github.com/tecbot/gorocksdb v0.0.0-20191217155057-f0fad39f321c // indirect
	github.com/tendermint/go-amino v0.16.0 // indirect
	github.com/tidwall/btree v1.6.0 // indirect
	github.com/ulikunitz/xz v0.5.8 // indirect
	github.com/zondax/hid v0.9.1 // indirect
	github.com/zondax/ledger-go v0.14.1 // indirect
	go.etcd.io/bbolt v1.3.6 // indirect
	go.opencensus.io v0.24.0 // indirect
	golang.org/x/crypto v0.5.0 // indirect
	golang.org/x/exp v0.0.0-20230203172020-98cc5a0785f9 // indirect
	golang.org/x/net v0.5.0 // indirect
	golang.org/x/oauth2 v0.3.0 // indirect
	golang.org/x/sys v0.4.0 // indirect
	golang.org/x/term v0.4.0 // indirect
	golang.org/x/text v0.6.0 // indirect
	golang.org/x/xerrors v0.0.0-20220907171357-04be3eba64a2 // indirect
	google.golang.org/api v0.107.0 // indirect
	google.golang.org/appengine v1.6.7 // indirect
	google.golang.org/genproto v0.0.0-20230202175211-008b39050e57 // indirect
	google.golang.org/grpc v1.52.3 // indirect
	gopkg.in/ini.v1 v1.67.0 // indirect
	gopkg.in/yaml.v2 v2.4.0 // indirect
	gopkg.in/yaml.v3 v3.0.1 // indirect
	nhooyr.io/websocket v1.8.6 // indirect
	sigs.k8s.io/yaml v1.3.0 // indirect
)

// Here are the short-lived replace for tests
// Replace here are pending PRs, or version to be tagged.
// It must be in sync with SimApp temporary replaces
replace (
	// TODO tag all extracted modules after SDK refactor
	cosmossdk.io/log => ../log
	cosmossdk.io/x/evidence => ../x/evidence
	cosmossdk.io/x/feegrant => ../x/feegrant
	cosmossdk.io/x/nft => ../x/nft
	cosmossdk.io/x/upgrade => ../x/upgrade
	// This can be deleted after the CometBFT PR is merged
	github.com/cometbft/cometbft => github.com/cometbft/cometbft v0.0.0-20230203130311-387422ac220d
)

// Below are the long-lived replace for tests.
replace (
	// We always want to test against the latest version of the simapp.
	cosmossdk.io/simapp => ../simapp
	github.com/99designs/keyring => github.com/cosmos/keyring v1.2.0
	// We always want to test against the latest version of the SDK.
	github.com/cosmos/cosmos-sdk => ../.
	// Fix upstream GHSA-h395-qcrw-5vmq vulnerability.
	// TODO Remove it: https://github.com/cosmos/cosmos-sdk/issues/10409
	github.com/gin-gonic/gin => github.com/gin-gonic/gin v1.8.1
)<|MERGE_RESOLUTION|>--- conflicted
+++ resolved
@@ -28,13 +28,6 @@
 )
 
 require (
-<<<<<<< HEAD
-	cloud.google.com/go v0.100.2 // indirect
-	cloud.google.com/go/compute v1.6.1 // indirect
-	cloud.google.com/go/iam v0.3.0 // indirect
-	cloud.google.com/go/storage v1.14.0 // indirect
-	cosmossdk.io/core v0.3.2 // indirect
-=======
 	cloud.google.com/go v0.105.0 // indirect
 	cloud.google.com/go/compute v1.14.0 // indirect
 	cloud.google.com/go/compute/metadata v0.2.3 // indirect
@@ -43,7 +36,6 @@
 	cosmossdk.io/client/v2 v2.0.0-20230104083136-11f46a0bae58 // indirect
 	cosmossdk.io/collections v0.0.0-20230204135315-697871069999 // indirect
 	cosmossdk.io/core v0.5.1 // indirect
->>>>>>> a7ac29e3
 	cosmossdk.io/errors v1.0.0-beta.7 // indirect
 	cosmossdk.io/x/tx v0.1.0 // indirect
 	filippo.io/edwards25519 v1.0.0-rc.1 // indirect

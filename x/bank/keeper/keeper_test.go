--- conflicted
+++ resolved
@@ -10,18 +10,13 @@
 	"testing"
 	"time"
 
-<<<<<<< HEAD
-=======
 	"cosmossdk.io/log"
 	"cosmossdk.io/math"
->>>>>>> 7aa31f6f
 	abci "github.com/cometbft/cometbft/abci/types"
 	cmtproto "github.com/cometbft/cometbft/proto/tendermint/types"
 	cmttime "github.com/cometbft/cometbft/types/time"
 	"github.com/golang/mock/gomock"
 	"github.com/stretchr/testify/suite"
-
-	"cosmossdk.io/math"
 
 	storetypes "cosmossdk.io/store/types"
 
@@ -247,7 +242,7 @@
 func (suite *KeeperTestSuite) TestAppendSendRestriction() {
 	var calls []int
 	testRestriction := func(index int) banktypes.SendRestrictionFn {
-		return func(_ sdk.Context, _, _ sdk.AccAddress, _ sdk.Coins) (sdk.AccAddress, error) {
+		return func(_ context.Context, _, _ sdk.AccAddress, _ sdk.Coins) (sdk.AccAddress, error) {
 			calls = append(calls, index)
 			return nil, nil
 		}
@@ -276,7 +271,7 @@
 func (suite *KeeperTestSuite) TestPrependSendRestriction() {
 	var calls []int
 	testRestriction := func(index int) banktypes.SendRestrictionFn {
-		return func(_ sdk.Context, _, _ sdk.AccAddress, _ sdk.Coins) (sdk.AccAddress, error) {
+		return func(_ context.Context, _, _ sdk.AccAddress, _ sdk.Coins) (sdk.AccAddress, error) {
 			calls = append(calls, index)
 			return nil, nil
 		}
@@ -641,7 +636,7 @@
 
 func (suite *KeeperTestSuite) TestInputOutputCoinsWithRestrictions() {
 	type restrictionArgs struct {
-		ctx      sdk.Context
+		ctx      context.Context
 		fromAddr sdk.AccAddress
 		toAddr   sdk.AccAddress
 		amt      sdk.Coins
@@ -649,7 +644,7 @@
 	var actualRestrictionArgs []*restrictionArgs
 	restrictionError := func(messages ...string) banktypes.SendRestrictionFn {
 		i := -1
-		return func(ctx sdk.Context, fromAddr, toAddr sdk.AccAddress, amt sdk.Coins) (sdk.AccAddress, error) {
+		return func(ctx context.Context, fromAddr, toAddr sdk.AccAddress, amt sdk.Coins) (sdk.AccAddress, error) {
 			actualRestrictionArgs = append(actualRestrictionArgs, &restrictionArgs{
 				ctx:      ctx,
 				fromAddr: fromAddr,
@@ -666,7 +661,7 @@
 		}
 	}
 	restrictionPassthrough := func() banktypes.SendRestrictionFn {
-		return func(ctx sdk.Context, fromAddr, toAddr sdk.AccAddress, amt sdk.Coins) (sdk.AccAddress, error) {
+		return func(ctx context.Context, fromAddr, toAddr sdk.AccAddress, amt sdk.Coins) (sdk.AccAddress, error) {
 			actualRestrictionArgs = append(actualRestrictionArgs, &restrictionArgs{
 				ctx:      ctx,
 				fromAddr: fromAddr,
@@ -678,7 +673,7 @@
 	}
 	restrictionNewTo := func(newToAddrs ...sdk.AccAddress) banktypes.SendRestrictionFn {
 		i := -1
-		return func(ctx sdk.Context, fromAddr, toAddr sdk.AccAddress, amt sdk.Coins) (sdk.AccAddress, error) {
+		return func(ctx context.Context, fromAddr, toAddr sdk.AccAddress, amt sdk.Coins) (sdk.AccAddress, error) {
 			actualRestrictionArgs = append(actualRestrictionArgs, &restrictionArgs{
 				ctx:      ctx,
 				fromAddr: fromAddr,
@@ -709,7 +704,7 @@
 	toAddr2 := accAddrs[2]
 
 	suite.mockFundAccount(accAddrs[0])
-	suite.Require().NoError(banktestutil.FundAccount(suite.bankKeeper, setupCtx, accAddrs[0], balances))
+	suite.Require().NoError(banktestutil.FundAccount(setupCtx, suite.bankKeeper, accAddrs[0], balances))
 
 	tests := []struct {
 		name        string
@@ -966,14 +961,14 @@
 
 func (suite *KeeperTestSuite) TestSendCoinsWithRestrictions() {
 	type restrictionArgs struct {
-		ctx      sdk.Context
+		ctx      context.Context
 		fromAddr sdk.AccAddress
 		toAddr   sdk.AccAddress
 		amt      sdk.Coins
 	}
 	var actualRestrictionArgs *restrictionArgs
 	restrictionError := func(message string) banktypes.SendRestrictionFn {
-		return func(ctx sdk.Context, fromAddr, toAddr sdk.AccAddress, amt sdk.Coins) (sdk.AccAddress, error) {
+		return func(ctx context.Context, fromAddr, toAddr sdk.AccAddress, amt sdk.Coins) (sdk.AccAddress, error) {
 			actualRestrictionArgs = &restrictionArgs{
 				ctx:      ctx,
 				fromAddr: fromAddr,
@@ -984,7 +979,7 @@
 		}
 	}
 	restrictionPassthrough := func() banktypes.SendRestrictionFn {
-		return func(ctx sdk.Context, fromAddr, toAddr sdk.AccAddress, amt sdk.Coins) (sdk.AccAddress, error) {
+		return func(ctx context.Context, fromAddr, toAddr sdk.AccAddress, amt sdk.Coins) (sdk.AccAddress, error) {
 			actualRestrictionArgs = &restrictionArgs{
 				ctx:      ctx,
 				fromAddr: fromAddr,
@@ -995,7 +990,7 @@
 		}
 	}
 	restrictionNewTo := func(newToAddr sdk.AccAddress) banktypes.SendRestrictionFn {
-		return func(ctx sdk.Context, fromAddr, toAddr sdk.AccAddress, amt sdk.Coins) (sdk.AccAddress, error) {
+		return func(ctx context.Context, fromAddr, toAddr sdk.AccAddress, amt sdk.Coins) (sdk.AccAddress, error) {
 			actualRestrictionArgs = &restrictionArgs{
 				ctx:      ctx,
 				fromAddr: fromAddr,
@@ -1019,7 +1014,7 @@
 	toAddr2 := accAddrs[2]
 
 	suite.mockFundAccount(accAddrs[0])
-	suite.Require().NoError(banktestutil.FundAccount(suite.bankKeeper, setupCtx, accAddrs[0], balances))
+	suite.Require().NoError(banktestutil.FundAccount(setupCtx, suite.bankKeeper, accAddrs[0], balances))
 
 	tests := []struct {
 		name      string

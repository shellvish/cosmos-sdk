package keeper

import (
	"fmt"

	errorsmod "cosmossdk.io/errors"
	"cosmossdk.io/store/prefix"
	storetypes "cosmossdk.io/store/types"

	"github.com/cosmos/cosmos-sdk/codec"
	"github.com/cosmos/cosmos-sdk/telemetry"
	sdk "github.com/cosmos/cosmos-sdk/types"
	"github.com/cosmos/cosmos-sdk/types/address"
	sdkerrors "github.com/cosmos/cosmos-sdk/types/errors"
	"github.com/cosmos/cosmos-sdk/x/bank/types"
)

// SendKeeper defines a module interface that facilitates the transfer of coins
// between accounts without the possibility of creating coins.
type SendKeeper interface {
	ViewKeeper

<<<<<<< HEAD
	AppendSendRestriction(restriction SendRestrictionFn)
	PrependSendRestriction(restriction SendRestrictionFn)

	InputOutputCoins(ctx sdk.Context, input types.Input, outputs []types.Output) error
	SendCoins(ctx sdk.Context, fromAddr sdk.AccAddress, toAddr sdk.AccAddress, amt sdk.Coins) error
=======
	InputOutputCoins(ctx sdk.Context, inputs types.Input, outputs []types.Output) error
	SendCoins(ctx sdk.Context, fromAddr, toAddr sdk.AccAddress, amt sdk.Coins) error
>>>>>>> aeaa3015

	GetParams(ctx sdk.Context) types.Params
	SetParams(ctx sdk.Context, params types.Params) error

	IsSendEnabledDenom(ctx sdk.Context, denom string) bool
	GetSendEnabledEntry(ctx sdk.Context, denom string) (types.SendEnabled, bool)
	SetSendEnabled(ctx sdk.Context, denom string, value bool)
	SetAllSendEnabled(ctx sdk.Context, sendEnableds []*types.SendEnabled)
	DeleteSendEnabled(ctx sdk.Context, denoms ...string)
	IterateSendEnabledEntries(ctx sdk.Context, cb func(denom string, sendEnabled bool) (stop bool))
	GetAllSendEnabledEntries(ctx sdk.Context) []types.SendEnabled

	IsSendEnabledCoin(ctx sdk.Context, coin sdk.Coin) bool
	IsSendEnabledCoins(ctx sdk.Context, coins ...sdk.Coin) error

	BlockedAddr(addr sdk.AccAddress) bool
	GetBlockedAddresses() map[string]bool

	GetAuthority() string
}

var _ SendKeeper = (*BaseSendKeeper)(nil)

// BaseSendKeeper only allows transfers between accounts without the possibility of
// creating coins. It implements the SendKeeper interface.
type BaseSendKeeper struct {
	BaseViewKeeper

	cdc      codec.BinaryCodec
	ak       types.AccountKeeper
	storeKey storetypes.StoreKey

	// list of addresses that are restricted from receiving transactions
	blockedAddrs map[string]bool

	// the address capable of executing a MsgUpdateParams message. Typically, this
	// should be the x/gov module account.
	authority string

	sendRestriction *SendRestriction
}

func NewBaseSendKeeper(
	cdc codec.BinaryCodec,
	storeKey storetypes.StoreKey,
	ak types.AccountKeeper,
	blockedAddrs map[string]bool,
	authority string,
) BaseSendKeeper {
	if _, err := sdk.AccAddressFromBech32(authority); err != nil {
		panic(fmt.Errorf("invalid bank authority address: %w", err))
	}

	return BaseSendKeeper{
		BaseViewKeeper:  NewBaseViewKeeper(cdc, storeKey, ak),
		cdc:             cdc,
		ak:              ak,
		storeKey:        storeKey,
		blockedAddrs:    blockedAddrs,
		authority:       authority,
		sendRestriction: NewSendRestriction(),
	}
}

// AppendSendRestriction adds the provided SendRestrictionFn to run after previously provided restrictions.
func (k BaseSendKeeper) AppendSendRestriction(restriction SendRestrictionFn) {
	k.sendRestriction.Append(restriction)
}

// PrependSendRestriction adds the provided SendRestrictionFn to run before previously provided restrictions.
func (k BaseSendKeeper) PrependSendRestriction(restriction SendRestrictionFn) {
	k.sendRestriction.Prepend(restriction)
}

// GetAuthority returns the x/bank module's authority.
func (k BaseSendKeeper) GetAuthority() string {
	return k.authority
}

// GetParams returns the total set of bank parameters.
func (k BaseSendKeeper) GetParams(ctx sdk.Context) (params types.Params) {
	p, _ := k.Params.Get(ctx)
	return p
}

// SetParams sets the total set of bank parameters.
//
// Note: params.SendEnabled is deprecated but it should be here regardless.
func (k BaseSendKeeper) SetParams(ctx sdk.Context, params types.Params) error {
	// Normally SendEnabled is deprecated but we still support it for backwards
	// compatibility. Using params.Validate() would fail due to the SendEnabled
	// deprecation.
	if len(params.SendEnabled) > 0 { //nolint:staticcheck // SA1019: params.SendEnabled is deprecated
		k.SetAllSendEnabled(ctx, params.SendEnabled) //nolint:staticcheck // SA1019: params.SendEnabled is deprecated

		// override params without SendEnabled
		params = types.NewParams(params.DefaultSendEnabled)
	}
	return k.Params.Set(ctx, params)
}

// InputOutputCoins performs multi-send functionality. It accepts an
// input that corresponds to a series of outputs. It returns an error if the
// input and outputs don't line up or if any single transfer of tokens fails.
func (k BaseSendKeeper) InputOutputCoins(ctx sdk.Context, input types.Input, outputs []types.Output) error {
	// Safety check ensuring that when sending coins the keeper must maintain the
	// Check supply invariant and validity of Coins.
	if err := types.ValidateInputOutputs(input, outputs); err != nil {
		return err
	}

	inAddress, err := sdk.AccAddressFromBech32(input.Address)
	if err != nil {
		return err
	}

	err = k.subUnlockedCoins(ctx, inAddress, input.Coins)
	if err != nil {
		return err
	}

	ctx.EventManager().EmitEvent(
		sdk.NewEvent(
			sdk.EventTypeMessage,
			sdk.NewAttribute(types.AttributeKeySender, input.Address),
		),
	)

	for _, out := range outputs {
		outAddress, err := sdk.AccAddressFromBech32(out.Address)
		if err != nil {
			return err
		}

		if k.sendRestriction.Fn != nil {
			outAddress, err = k.sendRestriction.Fn(ctx, inAddress, outAddress, out.Coins)
			if err != nil {
				return err
			}
		}

		if err := k.addCoins(ctx, outAddress, out.Coins); err != nil {
			return err
		}

		ctx.EventManager().EmitEvent(
			sdk.NewEvent(
				types.EventTypeTransfer,
				sdk.NewAttribute(types.AttributeKeyRecipient, outAddress.String()),
				sdk.NewAttribute(sdk.AttributeKeyAmount, out.Coins.String()),
			),
		)

		// Create account if recipient does not exist.
		//
		// NOTE: This should ultimately be removed in favor a more flexible approach
		// such as delegated fee messages.
		accExists := k.ak.HasAccount(ctx, outAddress)
		if !accExists {
			defer telemetry.IncrCounter(1, "new", "account")
			k.ak.SetAccount(ctx, k.ak.NewAccountWithAddress(ctx, outAddress))
		}
	}

	return nil
}

// SendCoins transfers amt coins from a sending account to a receiving account.
// An error is returned upon failure.
<<<<<<< HEAD
func (k BaseSendKeeper) SendCoins(ctx sdk.Context, fromAddr sdk.AccAddress, toAddr sdk.AccAddress, amt sdk.Coins) error {
	if k.sendRestriction.Fn != nil {
		var err error
		toAddr, err = k.sendRestriction.Fn(ctx, fromAddr, toAddr, amt)
		if err != nil {
			return err
		}
	}

=======
func (k BaseSendKeeper) SendCoins(ctx sdk.Context, fromAddr, toAddr sdk.AccAddress, amt sdk.Coins) error {
>>>>>>> aeaa3015
	err := k.subUnlockedCoins(ctx, fromAddr, amt)
	if err != nil {
		return err
	}

	err = k.addCoins(ctx, toAddr, amt)
	if err != nil {
		return err
	}

	// Create account if recipient does not exist.
	//
	// NOTE: This should ultimately be removed in favor a more flexible approach
	// such as delegated fee messages.
	accExists := k.ak.HasAccount(ctx, toAddr)
	if !accExists {
		defer telemetry.IncrCounter(1, "new", "account")
		k.ak.SetAccount(ctx, k.ak.NewAccountWithAddress(ctx, toAddr))
	}

	// bech32 encoding is expensive! Only do it once for fromAddr
	fromAddrString := fromAddr.String()
	ctx.EventManager().EmitEvents(sdk.Events{
		sdk.NewEvent(
			types.EventTypeTransfer,
			sdk.NewAttribute(types.AttributeKeyRecipient, toAddr.String()),
			sdk.NewAttribute(types.AttributeKeySender, fromAddrString),
			sdk.NewAttribute(sdk.AttributeKeyAmount, amt.String()),
		),
		sdk.NewEvent(
			sdk.EventTypeMessage,
			sdk.NewAttribute(types.AttributeKeySender, fromAddr.String()),
		),
	})

	return nil
}

// subUnlockedCoins removes the unlocked amt coins of the given account. An error is
// returned if the resulting balance is negative or the initial amount is invalid.
// A coin_spent event is emitted after.
func (k BaseSendKeeper) subUnlockedCoins(ctx sdk.Context, addr sdk.AccAddress, amt sdk.Coins) error {
	if !amt.IsValid() {
		return errorsmod.Wrap(sdkerrors.ErrInvalidCoins, amt.String())
	}

	lockedCoins := k.LockedCoins(ctx, addr)

	for _, coin := range amt {
		balance := k.GetBalance(ctx, addr, coin.Denom)
		locked := sdk.NewCoin(coin.Denom, lockedCoins.AmountOf(coin.Denom))

		spendable, hasNeg := sdk.Coins{balance}.SafeSub(locked)
		if hasNeg {
			return errorsmod.Wrapf(sdkerrors.ErrInsufficientFunds,
				"locked amount exceeds account balance funds: %s > %s", locked, balance)
		}

		if _, hasNeg := spendable.SafeSub(coin); hasNeg {
			return errorsmod.Wrapf(
				sdkerrors.ErrInsufficientFunds,
				"spendable balance %s is smaller than %s",
				spendable, coin,
			)
		}

		newBalance := balance.Sub(coin)

		if err := k.setBalance(ctx, addr, newBalance); err != nil {
			return err
		}
	}

	ctx.EventManager().EmitEvent(
		types.NewCoinSpentEvent(addr, amt),
	)

	return nil
}

// addCoins increase the addr balance by the given amt. Fails if the provided
// amt is invalid. It emits a coin received event.
func (k BaseSendKeeper) addCoins(ctx sdk.Context, addr sdk.AccAddress, amt sdk.Coins) error {
	if !amt.IsValid() {
		return errorsmod.Wrap(sdkerrors.ErrInvalidCoins, amt.String())
	}

	for _, coin := range amt {
		balance := k.GetBalance(ctx, addr, coin.Denom)
		newBalance := balance.Add(coin)

		err := k.setBalance(ctx, addr, newBalance)
		if err != nil {
			return err
		}
	}

	// emit coin received event
	ctx.EventManager().EmitEvent(
		types.NewCoinReceivedEvent(addr, amt),
	)

	return nil
}

// initBalances sets the balance (multiple coins) for an account by address.
// An error is returned upon failure.
func (k BaseSendKeeper) initBalances(ctx sdk.Context, addr sdk.AccAddress, balances sdk.Coins) error {
	accountStore := k.getAccountStore(ctx, addr)
	denomPrefixStores := make(map[string]prefix.Store) // memoize prefix stores

	for i := range balances {
		balance := balances[i]
		if !balance.IsValid() {
			return errorsmod.Wrap(sdkerrors.ErrInvalidCoins, balance.String())
		}

		// x/bank invariants prohibit persistence of zero balances
		if !balance.IsZero() {
			amount, err := balance.Amount.Marshal()
			if err != nil {
				return err
			}
			accountStore.Set([]byte(balance.Denom), amount)

			denomPrefixStore, ok := denomPrefixStores[balance.Denom]
			if !ok {
				denomPrefixStore = k.getDenomAddressPrefixStore(ctx, balance.Denom)
				denomPrefixStores[balance.Denom] = denomPrefixStore
			}

			// Store a reverse index from denomination to account address with a
			// sentinel value.
			denomAddrKey := address.MustLengthPrefix(addr)
			if !denomPrefixStore.Has(denomAddrKey) {
				denomPrefixStore.Set(denomAddrKey, []byte{0})
			}
		}
	}

	return nil
}

// setBalance sets the coin balance for an account by address.
func (k BaseSendKeeper) setBalance(ctx sdk.Context, addr sdk.AccAddress, balance sdk.Coin) error {
	if !balance.IsValid() {
		return errorsmod.Wrap(sdkerrors.ErrInvalidCoins, balance.String())
	}

	accountStore := k.getAccountStore(ctx, addr)
	denomPrefixStore := k.getDenomAddressPrefixStore(ctx, balance.Denom)

	// x/bank invariants prohibit persistence of zero balances
	if balance.IsZero() {
		accountStore.Delete([]byte(balance.Denom))
		denomPrefixStore.Delete(address.MustLengthPrefix(addr))
	} else {
		amount, err := balance.Amount.Marshal()
		if err != nil {
			return err
		}

		accountStore.Set([]byte(balance.Denom), amount)

		// Store a reverse index from denomination to account address with a
		// sentinel value.
		denomAddrKey := address.MustLengthPrefix(addr)
		if !denomPrefixStore.Has(denomAddrKey) {
			denomPrefixStore.Set(denomAddrKey, []byte{0})
		}
	}

	return nil
}

// IsSendEnabledCoins checks the coins provided and returns an ErrSendDisabled
// if any of the coins are not configured for sending. Returns nil if sending is
// enabled for all provided coins.
func (k BaseSendKeeper) IsSendEnabledCoins(ctx sdk.Context, coins ...sdk.Coin) error {
	if len(coins) == 0 {
		return nil
	}

	defaultVal := k.GetParams(ctx).DefaultSendEnabled

	for _, coin := range coins {
		if !k.getSendEnabledOrDefault(ctx, coin.Denom, defaultVal) {
			return types.ErrSendDisabled.Wrapf("%s transfers are currently disabled", coin.Denom)
		}
	}

	return nil
}

// IsSendEnabledCoin returns the current SendEnabled status of the provided coin's denom
func (k BaseSendKeeper) IsSendEnabledCoin(ctx sdk.Context, coin sdk.Coin) bool {
	return k.IsSendEnabledDenom(ctx, coin.Denom)
}

// BlockedAddr checks if a given address is restricted from
// receiving funds.
func (k BaseSendKeeper) BlockedAddr(addr sdk.AccAddress) bool {
	return k.blockedAddrs[addr.String()]
}

// GetBlockedAddresses returns the full list of addresses restricted from receiving funds.
func (k BaseSendKeeper) GetBlockedAddresses() map[string]bool {
	return k.blockedAddrs
}

// IsSendEnabledDenom returns the current SendEnabled status of the provided denom.
func (k BaseSendKeeper) IsSendEnabledDenom(ctx sdk.Context, denom string) bool {
	return k.getSendEnabledOrDefault(ctx, denom, k.GetParams(ctx).DefaultSendEnabled)
}

// GetSendEnabledEntry gets a SendEnabled entry for the given denom.
// The second return argument is true iff a specific entry exists for the given denom.
func (k BaseSendKeeper) GetSendEnabledEntry(ctx sdk.Context, denom string) (types.SendEnabled, bool) {
	sendEnabled, found := k.getSendEnabled(ctx, denom)
	if !found {
		return types.SendEnabled{}, false
	}

	return types.SendEnabled{Denom: denom, Enabled: sendEnabled}, true
}

// SetSendEnabled sets the SendEnabled flag for a denom to the provided value.
func (k BaseSendKeeper) SetSendEnabled(ctx sdk.Context, denom string, value bool) {
	_ = k.SendEnabled.Set(ctx, denom, value)
}

// SetAllSendEnabled sets all the provided SendEnabled entries in the bank store.
func (k BaseSendKeeper) SetAllSendEnabled(ctx sdk.Context, entries []*types.SendEnabled) {
	for _, entry := range entries {
		_ = k.SendEnabled.Set(ctx, entry.Denom, entry.Enabled)
	}
}

// DeleteSendEnabled deletes the SendEnabled flags for one or more denoms.
// If a denom is provided that doesn't have a SendEnabled entry, it is ignored.
func (k BaseSendKeeper) DeleteSendEnabled(ctx sdk.Context, denoms ...string) {
	for _, denom := range denoms {
		_ = k.SendEnabled.Remove(ctx, denom)
	}
}

// IterateSendEnabledEntries iterates over all the SendEnabled entries.
func (k BaseSendKeeper) IterateSendEnabledEntries(ctx sdk.Context, cb func(denom string, sendEnabled bool) bool) {
	_ = k.SendEnabled.Walk(ctx, nil, cb)
}

// GetAllSendEnabledEntries gets all the SendEnabled entries that are stored.
// Any denominations not returned use the default value (set in Params).
func (k BaseSendKeeper) GetAllSendEnabledEntries(ctx sdk.Context) []types.SendEnabled {
	var rv []types.SendEnabled
	k.IterateSendEnabledEntries(ctx, func(denom string, sendEnabled bool) bool {
		rv = append(rv, types.SendEnabled{Denom: denom, Enabled: sendEnabled})
		return false
	})

	return rv
}

// getSendEnabled returns whether send is enabled and whether that flag was set
// for a denom.
//
// Example usage:
//
//	store := ctx.KVStore(k.storeKey)
//	sendEnabled, found := getSendEnabled(store, "atom")
//	if !found {
//	    sendEnabled = DefaultSendEnabled
//	}
func (k BaseSendKeeper) getSendEnabled(ctx sdk.Context, denom string) (bool, bool) {
	has, err := k.SendEnabled.Has(ctx, denom)
	if err != nil || !has {
		return false, false
	}

	v, err := k.SendEnabled.Get(ctx, denom)
	if err != nil {
		return false, false
	}

	return v, true
}

// getSendEnabledOrDefault gets the SendEnabled value for a denom. If it's not
// in the store, this will return defaultVal.
func (k BaseSendKeeper) getSendEnabledOrDefault(ctx sdk.Context, denom string, defaultVal bool) bool {
	sendEnabled, found := k.getSendEnabled(ctx, denom)
	if found {
		return sendEnabled
	}

	return defaultVal
}<|MERGE_RESOLUTION|>--- conflicted
+++ resolved
@@ -20,16 +20,11 @@
 type SendKeeper interface {
 	ViewKeeper
 
-<<<<<<< HEAD
 	AppendSendRestriction(restriction SendRestrictionFn)
 	PrependSendRestriction(restriction SendRestrictionFn)
 
 	InputOutputCoins(ctx sdk.Context, input types.Input, outputs []types.Output) error
-	SendCoins(ctx sdk.Context, fromAddr sdk.AccAddress, toAddr sdk.AccAddress, amt sdk.Coins) error
-=======
-	InputOutputCoins(ctx sdk.Context, inputs types.Input, outputs []types.Output) error
 	SendCoins(ctx sdk.Context, fromAddr, toAddr sdk.AccAddress, amt sdk.Coins) error
->>>>>>> aeaa3015
 
 	GetParams(ctx sdk.Context) types.Params
 	SetParams(ctx sdk.Context, params types.Params) error
@@ -199,8 +194,7 @@
 
 // SendCoins transfers amt coins from a sending account to a receiving account.
 // An error is returned upon failure.
-<<<<<<< HEAD
-func (k BaseSendKeeper) SendCoins(ctx sdk.Context, fromAddr sdk.AccAddress, toAddr sdk.AccAddress, amt sdk.Coins) error {
+func (k BaseSendKeeper) SendCoins(ctx sdk.Context, fromAddr, toAddr sdk.AccAddress, amt sdk.Coins) error {
 	if k.sendRestriction.Fn != nil {
 		var err error
 		toAddr, err = k.sendRestriction.Fn(ctx, fromAddr, toAddr, amt)
@@ -209,9 +203,6 @@
 		}
 	}
 
-=======
-func (k BaseSendKeeper) SendCoins(ctx sdk.Context, fromAddr, toAddr sdk.AccAddress, amt sdk.Coins) error {
->>>>>>> aeaa3015
 	err := k.subUnlockedCoins(ctx, fromAddr, amt)
 	if err != nil {
 		return err

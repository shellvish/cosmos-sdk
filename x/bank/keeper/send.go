--- conflicted
+++ resolved
@@ -22,17 +22,12 @@
 type SendKeeper interface {
 	ViewKeeper
 
-<<<<<<< HEAD
 	AppendSendRestriction(restriction types.SendRestrictionFn)
 	PrependSendRestriction(restriction types.SendRestrictionFn)
 	ClearSendRestriction()
 
-	InputOutputCoins(ctx sdk.Context, input types.Input, outputs []types.Output) error
-	SendCoins(ctx sdk.Context, fromAddr, toAddr sdk.AccAddress, amt sdk.Coins) error
-=======
-	InputOutputCoins(ctx context.Context, inputs types.Input, outputs []types.Output) error
+	InputOutputCoins(ctx context.Context, input types.Input, outputs []types.Output) error
 	SendCoins(ctx context.Context, fromAddr, toAddr sdk.AccAddress, amt sdk.Coins) error
->>>>>>> 7aa31f6f
 
 	GetParams(ctx context.Context) types.Params
 	SetParams(ctx context.Context, params types.Params) error
@@ -89,23 +84,14 @@
 	}
 
 	return BaseSendKeeper{
-<<<<<<< HEAD
-		BaseViewKeeper:  NewBaseViewKeeper(cdc, storeKey, ak),
+		BaseViewKeeper:  NewBaseViewKeeper(cdc, storeService, ak, logger),
 		cdc:             cdc,
 		ak:              ak,
-		storeKey:        storeKey,
+		storeService:    storeService,
 		blockedAddrs:    blockedAddrs,
 		authority:       authority,
+		logger:          logger,
 		sendRestriction: newSendRestriction(),
-=======
-		BaseViewKeeper: NewBaseViewKeeper(cdc, storeService, ak, logger),
-		cdc:            cdc,
-		ak:             ak,
-		storeService:   storeService,
-		blockedAddrs:   blockedAddrs,
-		authority:      authority,
-		logger:         logger,
->>>>>>> 7aa31f6f
 	}
 }
 
@@ -218,8 +204,7 @@
 
 // SendCoins transfers amt coins from a sending account to a receiving account.
 // An error is returned upon failure.
-<<<<<<< HEAD
-func (k BaseSendKeeper) SendCoins(ctx sdk.Context, fromAddr, toAddr sdk.AccAddress, amt sdk.Coins) error {
+func (k BaseSendKeeper) SendCoins(ctx context.Context, fromAddr, toAddr sdk.AccAddress, amt sdk.Coins) error {
 	var err error
 	toAddr, err = k.sendRestriction.apply(ctx, fromAddr, toAddr, amt)
 	if err != nil {
@@ -227,10 +212,6 @@
 	}
 
 	err = k.subUnlockedCoins(ctx, fromAddr, amt)
-=======
-func (k BaseSendKeeper) SendCoins(ctx context.Context, fromAddr, toAddr sdk.AccAddress, amt sdk.Coins) error {
-	err := k.subUnlockedCoins(ctx, fromAddr, amt)
->>>>>>> 7aa31f6f
 	if err != nil {
 		return err
 	}
@@ -509,7 +490,7 @@
 var _ types.SendRestrictionFn = sendRestriction{}.apply
 
 // apply applies the send restriction if there is one. If not, it's a no-op.
-func (r sendRestriction) apply(ctx sdk.Context, fromAddr, toAddr sdk.AccAddress, amt sdk.Coins) (sdk.AccAddress, error) {
+func (r sendRestriction) apply(ctx context.Context, fromAddr, toAddr sdk.AccAddress, amt sdk.Coins) (sdk.AccAddress, error) {
 	if r.fn == nil {
 		return toAddr, nil
 	}

package keeper

import (
	"bytes"
	"context"
	"errors"
	"fmt"
	"time"

	"cosmossdk.io/collections"
	corestore "cosmossdk.io/core/store"
	errorsmod "cosmossdk.io/errors"
	"cosmossdk.io/math"
	storetypes "cosmossdk.io/store/types"

	sdk "github.com/cosmos/cosmos-sdk/types"
	sdkerrors "github.com/cosmos/cosmos-sdk/types/errors"
	"github.com/cosmos/cosmos-sdk/x/staking/types"
)

// GetDelegation returns a specific delegation.
func (k Keeper) GetDelegation(ctx context.Context, delAddr sdk.AccAddress, valAddr sdk.ValAddress) (types.Delegation, error) {
	store := k.storeService.OpenKVStore(ctx)
	key := types.GetDelegationKey(delAddr, valAddr)

	value, err := store.Get(key)
	if err != nil {
		return types.Delegation{}, err
	}

	if value == nil {
		return types.Delegation{}, types.ErrNoDelegation
	}

	return types.UnmarshalDelegation(k.cdc, value)
}

// IterateAllDelegations iterates through all of the delegations.
func (k Keeper) IterateAllDelegations(ctx context.Context, cb func(delegation types.Delegation) (stop bool)) error {
	store := k.storeService.OpenKVStore(ctx)
	iterator, err := store.Iterator(types.DelegationKey, storetypes.PrefixEndBytes(types.DelegationKey))
	if err != nil {
		return err
	}
	defer iterator.Close()

	for ; iterator.Valid(); iterator.Next() {
		delegation := types.MustUnmarshalDelegation(k.cdc, iterator.Value())
		if cb(delegation) {
			break
		}
	}

	return nil
}

// GetAllDelegations returns all delegations used during genesis dump.
func (k Keeper) GetAllDelegations(ctx context.Context) (delegations []types.Delegation, err error) {
	err = k.IterateAllDelegations(ctx, func(delegation types.Delegation) bool {
		delegations = append(delegations, delegation)
		return false
	})

	return delegations, err
}

// GetValidatorDelegations returns all delegations to a specific validator.
// Useful for querier.
func (k Keeper) GetValidatorDelegations(ctx context.Context, valAddr sdk.ValAddress) ([]types.Delegation, error) {
	store := k.storeService.OpenKVStore(ctx)

	var delegations []types.Delegation
	rng := collections.NewPrefixedPairRange[sdk.ValAddress, sdk.AccAddress](valAddr)
	err := k.DelegationsByValidator.Walk(ctx, rng, func(key collections.Pair[sdk.ValAddress, sdk.AccAddress], _ []byte) (stop bool, err error) {
		var delegation types.Delegation
		valAddr, delAddr := key.K1(), key.K2()
		bz, err := store.Get(types.GetDelegationKey(delAddr, valAddr))
		if err != nil {
			return true, err
		}

		if err := k.cdc.Unmarshal(bz, &delegation); err != nil {
			return true, err
		}

		delegations = append(delegations, delegation)

		return false, nil
	})
	if err != nil && !errors.Is(err, collections.ErrInvalidIterator) {
		return nil, err
	}

	return delegations, nil
}

// GetDelegatorDelegations returns a given amount of all the delegations from a
// delegator.
func (k Keeper) GetDelegatorDelegations(ctx context.Context, delegator sdk.AccAddress, maxRetrieve uint16) (delegations []types.Delegation, err error) {
	delegations = make([]types.Delegation, maxRetrieve)
	store := k.storeService.OpenKVStore(ctx)
	delegatorPrefixKey := types.GetDelegationsKey(delegator)

	iterator, err := store.Iterator(delegatorPrefixKey, storetypes.PrefixEndBytes(delegatorPrefixKey))
	if err != nil {
		return delegations, err
	}
	defer iterator.Close()

	i := 0
	for ; iterator.Valid() && i < int(maxRetrieve); iterator.Next() {
		delegation, err := types.UnmarshalDelegation(k.cdc, iterator.Value())
		if err != nil {
			return delegations, err
		}
		delegations[i] = delegation
		i++
	}

	return delegations[:i], nil // trim if the array length < maxRetrieve
}

// SetDelegation sets a delegation.
func (k Keeper) SetDelegation(ctx context.Context, delegation types.Delegation) error {
	delegatorAddress, err := k.authKeeper.AddressCodec().StringToBytes(delegation.DelegatorAddress)
	if err != nil {
		return err
	}

	valAddr, err := k.validatorAddressCodec.StringToBytes(delegation.GetValidatorAddr())
	if err != nil {
		return err
	}

	store := k.storeService.OpenKVStore(ctx)
	b := types.MustMarshalDelegation(k.cdc, delegation)
	err = store.Set(types.GetDelegationKey(delegatorAddress, valAddr), b)
	if err != nil {
		return err
	}

	// set the delegation in validator delegator index
	return k.DelegationsByValidator.Set(ctx, collections.Join(sdk.ValAddress(valAddr), sdk.AccAddress(delegatorAddress)), []byte{})
}

// RemoveDelegation removes a delegation
func (k Keeper) RemoveDelegation(ctx context.Context, delegation types.Delegation) error {
	delegatorAddress, err := k.authKeeper.AddressCodec().StringToBytes(delegation.DelegatorAddress)
	if err != nil {
		return err
	}

	valAddr, err := k.validatorAddressCodec.StringToBytes(delegation.GetValidatorAddr())
	if err != nil {
		return err
	}

	// TODO: Consider calling hooks outside of the store wrapper functions, it's unobvious.
	if err := k.Hooks().BeforeDelegationRemoved(ctx, delegatorAddress, valAddr); err != nil {
		return err
	}

	store := k.storeService.OpenKVStore(ctx)
	err = store.Delete(types.GetDelegationKey(delegatorAddress, valAddr))
	if err != nil {
		return err
	}

	return k.DelegationsByValidator.Remove(ctx, collections.Join(sdk.ValAddress(valAddr), sdk.AccAddress(delegatorAddress)))
}

// GetUnbondingDelegations returns a given amount of all the delegator unbonding-delegations.
func (k Keeper) GetUnbondingDelegations(ctx context.Context, delegator sdk.AccAddress, maxRetrieve uint16) (unbondingDelegations []types.UnbondingDelegation, err error) {
	unbondingDelegations = make([]types.UnbondingDelegation, maxRetrieve)
	i := 0
	err = k.UnbondingDelegation.Walk(ctx, nil, func(key sdk.AccAddress, val types.UnbondingDelegation) (bool, error) {
		ubd, err := k.UnbondingDelegation.Get(ctx, delegator)
		if err != nil {
			return false, err
		}
		unbondingDelegations = append(unbondingDelegations, ubd)
		i++
		if i == int(maxRetrieve) {
			return false, fmt.Errorf("max retrieve reached")
		}
		return false, nil
	})

	if err != nil && !errors.Is(err, collections.ErrInvalidIterator) {
		return nil, err
	}

	return unbondingDelegations, nil

	// store := k.storeService.OpenKVStore(ctx)
	// delegatorPrefixKey := types.GetUBDsKey(delegator)

	// iterator, err := store.Iterator(delegatorPrefixKey, storetypes.PrefixEndBytes(delegatorPrefixKey))
	// if err != nil {
	// 	return unbondingDelegations, err
	// }
	// defer iterator.Close()

	// i := 0
	// for ; iterator.Valid() && i < int(maxRetrieve); iterator.Next() {
	// 	unbondingDelegation, err := types.UnmarshalUBD(k.cdc, iterator.Value())
	// 	if err != nil {
	// 		return unbondingDelegations, err
	// 	}
	// 	unbondingDelegations[i] = unbondingDelegation
	// 	i++
	// }

	// return unbondingDelegations[:i], nil // trim if the array length < maxRetrieve
}

// GetUnbondingDelegation returns a unbonding delegation.
func (k Keeper) GetUnbondingDelegation(ctx context.Context, delAddr sdk.AccAddress, valAddr sdk.ValAddress) (ubd types.UnbondingDelegation, err error) {
	ubd, err = k.UnbondingDelegation.Get(ctx, delAddr)
	if err != nil {
		return ubd, err
	}
	return ubd, err
}

// GetUnbondingDelegationsFromValidator returns all unbonding delegations from a
// particular validator.
func (k Keeper) GetUnbondingDelegationsFromValidator(ctx context.Context, valAddr sdk.ValAddress) (ubds []types.UnbondingDelegation, err error) {
	err = k.UnbondingDelegationByValidatorDelegator.Walk(ctx, nil, func(key collections.Pair[sdk.ValAddress, sdk.AccAddress], value types.UnbondingDelegation) (stop bool, err error) {
		ubd, err := k.UnbondingDelegationByValidatorDelegator.Get(ctx, key)
		if err != nil {
			return false, err
		}
		ubds = append(ubds, ubd)
		return false, nil
	})
	if err != nil && !errors.Is(err, collections.ErrInvalidIterator) {
		return nil, err
	}
	return ubds, nil

	// store := k.storeService.OpenKVStore(ctx)
	// prefix := types.GetUBDsByValIndexKey(valAddr)
	// iterator, err := store.Iterator(prefix, storetypes.PrefixEndBytes(prefix))
	// if err != nil {
	// 	return ubds, err
	// }
	// defer iterator.Close()

	// for ; iterator.Valid(); iterator.Next() {
	// 	key := types.GetUBDKeyFromValIndexKey(iterator.Key())
	// 	value, err := store.Get(key)
	// 	if err != nil {
	// 		return ubds, err
	// 	}
	// 	ubd, err := types.UnmarshalUBD(k.cdc, value)
	// 	if err != nil {
	// 		return ubds, err
	// 	}
	// 	ubds = append(ubds, ubd)
	// }

	// return ubds, nil
}

// IterateUnbondingDelegations iterates through all of the unbonding delegations.
func (k Keeper) IterateUnbondingDelegations(ctx context.Context, fn func(index int64, ubd types.UnbondingDelegation) (stop bool)) error {
	store := k.storeService.OpenKVStore(ctx)
	prefix := types.UnbondingDelegationKey
	iterator, err := store.Iterator(prefix, storetypes.PrefixEndBytes(prefix))
	if err != nil {
		return err
	}
	defer iterator.Close()

	for i := int64(0); iterator.Valid(); iterator.Next() {
		ubd, err := types.UnmarshalUBD(k.cdc, iterator.Value())
		if err != nil {
			return err
		}
		if stop := fn(i, ubd); stop {
			break
		}
		i++
	}

	return nil
}

// GetDelegatorUnbonding returns the total amount a delegator has unbonding.
func (k Keeper) GetDelegatorUnbonding(ctx context.Context, delegator sdk.AccAddress) (math.Int, error) {
	unbonding := math.ZeroInt()
	// err := k.UnbondingDelegation.Walk(ctx, nil, func(key collections.Pair[sdk.AccAddress, sdk.ValAddress], value types.UnbondingDelegation) (bool, error) {
	// 	ubd, err := k.UnbondingDelegation.Get(ctx, key)
	// 	if err != nil {
	// 		return false, err
	// 	}
	// 	for _, entry := range ubd.Entries {
	// 		unbonding = unbonding.Add(entry.Balance)
	// 	}
	// 	return false, nil
	// })

	err := k.UnbondingDelegation.Walk(ctx, nil, func(key sdk.AccAddress, val types.UnbondingDelegation) (bool, error) {
		ubd, err := k.UnbondingDelegation.Get(ctx, delegator)
		if err != nil {
			return false, err
		}
		for _, entry := range ubd.Entries {
			unbonding = unbonding.Add(entry.Balance)
		}
		return false, nil
	})

	if err != nil && !errors.Is(err, collections.ErrInvalidIterator) {
		return unbonding, err
	}

	return unbonding, err
}

// GetDelegatorBonded returs the total amount a delegator has bonded.
func (k Keeper) GetDelegatorBonded(ctx context.Context, delegator sdk.AccAddress) (math.Int, error) {
	bonded := math.LegacyZeroDec()

	err := k.IterateDelegatorDelegations(ctx, delegator, func(delegation types.Delegation) bool {
		validatorAddr, err := k.validatorAddressCodec.StringToBytes(delegation.ValidatorAddress)
		if err != nil {
			panic(err) // shouldn't happen
		}
		validator, err := k.Validators.Get(ctx, validatorAddr)
		if err == nil {
			shares := delegation.Shares
			tokens := validator.TokensFromSharesTruncated(shares)
			bonded = bonded.Add(tokens)
		}
		return false
	})
	return bonded.RoundInt(), err
}

// IterateDelegatorDelegations iterates through one delegator's delegations.
func (k Keeper) IterateDelegatorDelegations(ctx context.Context, delegator sdk.AccAddress, cb func(delegation types.Delegation) (stop bool)) error {
	store := k.storeService.OpenKVStore(ctx)
	prefix := types.GetDelegationsKey(delegator)
	iterator, err := store.Iterator(prefix, storetypes.PrefixEndBytes(prefix))
	if err != nil {
		return err
	}
	defer iterator.Close()

	for ; iterator.Valid(); iterator.Next() {
		delegation, err := types.UnmarshalDelegation(k.cdc, iterator.Value())
		if err != nil {
			return err
		}
		if cb(delegation) {
			break
		}
	}
	return nil
}

// IterateDelegatorRedelegations iterates through one delegator's redelegations.
func (k Keeper) IterateDelegatorRedelegations(ctx context.Context, delegator sdk.AccAddress, cb func(red types.Redelegation) (stop bool)) error {
	store := k.storeService.OpenKVStore(ctx)
	delegatorPrefixKey := types.GetREDsKey(delegator)
	iterator, err := store.Iterator(delegatorPrefixKey, storetypes.PrefixEndBytes(delegatorPrefixKey))
	if err != nil {
		return err
	}

	for ; iterator.Valid(); iterator.Next() {
		red, err := types.UnmarshalRED(k.cdc, iterator.Value())
		if err != nil {
			return err
		}
		if cb(red) {
			break
		}
	}
	return nil
}

// HasMaxUnbondingDelegationEntries checks if unbonding delegation has maximum number of entries.
func (k Keeper) HasMaxUnbondingDelegationEntries(ctx context.Context, delegatorAddr sdk.AccAddress, validatorAddr sdk.ValAddress) (bool, error) {
	ubd, err := k.GetUnbondingDelegation(ctx, delegatorAddr, validatorAddr)
	if err != nil && !errors.Is(err, types.ErrNoUnbondingDelegation) {
		return false, err
	}

	maxEntries, err := k.MaxEntries(ctx)
	if err != nil {
		return false, err
	}
	return len(ubd.Entries) >= int(maxEntries), nil
}

// SetUnbondingDelegation sets the unbonding delegation and associated index.
func (k Keeper) SetUnbondingDelegation(ctx context.Context, ubd types.UnbondingDelegation) error {
	delAddr, err := sdk.AccAddressFromBech32(ubd.DelegatorAddress)
	if err != nil {
		return err
	}
<<<<<<< HEAD
	valAddr, err := sdk.ValAddressFromBech32(ubd.ValidatorAddress)
=======

	store := k.storeService.OpenKVStore(ctx)
	bz := types.MustMarshalUBD(k.cdc, ubd)
	valAddr, err := k.validatorAddressCodec.StringToBytes(ubd.ValidatorAddress)
>>>>>>> 31f72475
	if err != nil {
		return err
	}

	err = k.UnbondingDelegation.Set(ctx, delAddr, ubd)
	if err != nil {
		return err
	}

	return k.UnbondingDelegationByValIndex.Set(ctx, collections.Join(delAddr, valAddr), []byte{})

	// return store.Set(types.GetUBDByValIndexKey(delAddr, valAddr), []byte{}) // index, store empty bytes
}

// RemoveUnbondingDelegation removes the unbonding delegation object and associated index.
func (k Keeper) RemoveUnbondingDelegation(ctx context.Context, ubd types.UnbondingDelegation) error {
	delAddr, err := sdk.AccAddressFromBech32(ubd.DelegatorAddress)
	if err != nil {
		return err
	}
<<<<<<< HEAD
	valAddr, err := sdk.ValAddressFromBech32(ubd.ValidatorAddress)
=======

	store := k.storeService.OpenKVStore(ctx)
	addr, err := k.validatorAddressCodec.StringToBytes(ubd.ValidatorAddress)
	if err != nil {
		return err
	}
	key := types.GetUBDKey(delegatorAddress, addr)
	err = store.Delete(key)
>>>>>>> 31f72475
	if err != nil {
		return err
	}

	// return k.UnbondingDelegation.Remove(ctx, collections.Join(delAddr, valAddr))

	return k.UnbondingDelegationByValidatorDelegator.Remove(ctx, collections.Join(valAddr, delAddr))

	// return store.Delete(types.GetUBDByValIndexKey(delegatorAddress, addr))
}

// SetUnbondingDelegationEntry adds an entry to the unbonding delegation at
// the given addresses. It creates the unbonding delegation if it does not exist.
func (k Keeper) SetUnbondingDelegationEntry(
	ctx context.Context, delegatorAddr sdk.AccAddress, validatorAddr sdk.ValAddress,
	creationHeight int64, minTime time.Time, balance math.Int,
) (types.UnbondingDelegation, error) {
	id, err := k.IncrementUnbondingID(ctx)
	if err != nil {
		return types.UnbondingDelegation{}, err
	}

	isNewUbdEntry := true
	ubd, err := k.GetUnbondingDelegation(ctx, delegatorAddr, validatorAddr)
	if err == nil {
		isNewUbdEntry = ubd.AddEntry(creationHeight, minTime, balance, id)
	} else if errors.Is(err, types.ErrNoUnbondingDelegation) {
		ubd = types.NewUnbondingDelegation(delegatorAddr, validatorAddr, creationHeight, minTime, balance, id, k.validatorAddressCodec, k.authKeeper.AddressCodec())
	} else {
		return ubd, err
	}

	if err = k.SetUnbondingDelegation(ctx, ubd); err != nil {
		return ubd, err
	}

	// only call the hook for new entries since
	// calls to AfterUnbondingInitiated are not idempotent
	if isNewUbdEntry {
		// Add to the UBDByUnbondingOp index to look up the UBD by the UBDE ID
		if err = k.SetUnbondingDelegationByUnbondingID(ctx, ubd, id); err != nil {
			return ubd, err
		}

		if err := k.Hooks().AfterUnbondingInitiated(ctx, id); err != nil {
			k.Logger(ctx).Error("failed to call after unbonding initiated hook", "error", err)
		}
	}
	return ubd, nil
}

// unbonding delegation queue timeslice operations

// GetUBDQueueTimeSlice gets a specific unbonding queue timeslice. A timeslice
// is a slice of DVPairs corresponding to unbonding delegations that expire at a
// certain time.
func (k Keeper) GetUBDQueueTimeSlice(ctx context.Context, timestamp time.Time) (dvPairs []types.DVPair, err error) {
	store := k.storeService.OpenKVStore(ctx)

	bz, err := store.Get(types.GetUnbondingDelegationTimeKey(timestamp))
	if bz == nil || err != nil {
		return []types.DVPair{}, err
	}

	pairs := types.DVPairs{}
	err = k.cdc.Unmarshal(bz, &pairs)

	return pairs.Pairs, err
}

// SetUBDQueueTimeSlice sets a specific unbonding queue timeslice.
func (k Keeper) SetUBDQueueTimeSlice(ctx context.Context, timestamp time.Time, keys []types.DVPair) error {
	store := k.storeService.OpenKVStore(ctx)
	bz, err := k.cdc.Marshal(&types.DVPairs{Pairs: keys})
	if err != nil {
		return err
	}
	return store.Set(types.GetUnbondingDelegationTimeKey(timestamp), bz)
}

// InsertUBDQueue inserts an unbonding delegation to the appropriate timeslice
// in the unbonding queue.
func (k Keeper) InsertUBDQueue(ctx context.Context, ubd types.UnbondingDelegation, completionTime time.Time) error {
	dvPair := types.DVPair{DelegatorAddress: ubd.DelegatorAddress, ValidatorAddress: ubd.ValidatorAddress}

	timeSlice, err := k.GetUBDQueueTimeSlice(ctx, completionTime)
	if err != nil {
		return err
	}

	if len(timeSlice) == 0 {
		if err = k.SetUBDQueueTimeSlice(ctx, completionTime, []types.DVPair{dvPair}); err != nil {
			return err
		}
		return nil
	}

	timeSlice = append(timeSlice, dvPair)
	return k.SetUBDQueueTimeSlice(ctx, completionTime, timeSlice)
}

// UBDQueueIterator returns all the unbonding queue timeslices from time 0 until endTime.
func (k Keeper) UBDQueueIterator(ctx context.Context, endTime time.Time) (corestore.Iterator, error) {
	store := k.storeService.OpenKVStore(ctx)
	return store.Iterator(types.UnbondingQueueKey,
		storetypes.InclusiveEndBytes(types.GetUnbondingDelegationTimeKey(endTime)))
}

// DequeueAllMatureUBDQueue returns a concatenated list of all the timeslices inclusively previous to
// currTime, and deletes the timeslices from the queue.
func (k Keeper) DequeueAllMatureUBDQueue(ctx context.Context, currTime time.Time) (matureUnbonds []types.DVPair, err error) {
	store := k.storeService.OpenKVStore(ctx)

	// gets an iterator for all timeslices from time 0 until the current Blockheader time
	unbondingTimesliceIterator, err := k.UBDQueueIterator(ctx, currTime)
	if err != nil {
		return matureUnbonds, err
	}
	defer unbondingTimesliceIterator.Close()

	for ; unbondingTimesliceIterator.Valid(); unbondingTimesliceIterator.Next() {
		timeslice := types.DVPairs{}
		value := unbondingTimesliceIterator.Value()
		if err = k.cdc.Unmarshal(value, &timeslice); err != nil {
			return matureUnbonds, err
		}

		matureUnbonds = append(matureUnbonds, timeslice.Pairs...)

		if err = store.Delete(unbondingTimesliceIterator.Key()); err != nil {
			return matureUnbonds, err
		}

	}

	return matureUnbonds, nil
}

// GetRedelegations returns a given amount of all the delegator redelegations.
func (k Keeper) GetRedelegations(ctx context.Context, delegator sdk.AccAddress, maxRetrieve uint16) (redelegations []types.Redelegation, err error) {
	redelegations = make([]types.Redelegation, maxRetrieve)

	store := k.storeService.OpenKVStore(ctx)
	delegatorPrefixKey := types.GetREDsKey(delegator)
	iterator, err := store.Iterator(delegatorPrefixKey, storetypes.PrefixEndBytes(delegatorPrefixKey))
	if err != nil {
		return nil, err
	}

	i := 0
	for ; iterator.Valid() && i < int(maxRetrieve); iterator.Next() {
		redelegation, err := types.UnmarshalRED(k.cdc, iterator.Value())
		if err != nil {
			return nil, err
		}
		redelegations[i] = redelegation
		i++
	}

	return redelegations[:i], nil // trim if the array length < maxRetrieve
}

// GetRedelegation returns a redelegation.
func (k Keeper) GetRedelegation(ctx context.Context, delAddr sdk.AccAddress, valSrcAddr, valDstAddr sdk.ValAddress) (red types.Redelegation, err error) {
	store := k.storeService.OpenKVStore(ctx)
	key := types.GetREDKey(delAddr, valSrcAddr, valDstAddr)

	value, err := store.Get(key)
	if err != nil {
		return red, err
	}

	if value == nil {
		return red, types.ErrNoRedelegation
	}

	return types.UnmarshalRED(k.cdc, value)
}

// GetRedelegationsFromSrcValidator returns all redelegations from a particular
// validator.
func (k Keeper) GetRedelegationsFromSrcValidator(ctx context.Context, valAddr sdk.ValAddress) (reds []types.Redelegation, err error) {
	store := k.storeService.OpenKVStore(ctx)
	prefix := types.GetREDsFromValSrcIndexKey(valAddr)
	iterator, err := store.Iterator(prefix, storetypes.PrefixEndBytes(prefix))
	if err != nil {
		return nil, err
	}
	defer iterator.Close()

	for ; iterator.Valid(); iterator.Next() {
		key := types.GetREDKeyFromValSrcIndexKey(iterator.Key())
		value, err := store.Get(key)
		if err != nil {
			return nil, err
		}
		red, err := types.UnmarshalRED(k.cdc, value)
		if err != nil {
			return nil, err
		}
		reds = append(reds, red)
	}

	return reds, nil
}

// HasReceivingRedelegation checks if validator is receiving a redelegation.
func (k Keeper) HasReceivingRedelegation(ctx context.Context, delAddr sdk.AccAddress, valDstAddr sdk.ValAddress) (bool, error) {
	store := k.storeService.OpenKVStore(ctx)
	prefix := types.GetREDsByDelToValDstIndexKey(delAddr, valDstAddr)
	iterator, err := store.Iterator(prefix, storetypes.PrefixEndBytes(prefix))
	if err != nil {
		return false, err
	}
	defer iterator.Close()
	return iterator.Valid(), nil
}

// HasMaxRedelegationEntries checks if the redelegation entries reached maximum limit.
func (k Keeper) HasMaxRedelegationEntries(ctx context.Context, delegatorAddr sdk.AccAddress, validatorSrcAddr, validatorDstAddr sdk.ValAddress) (bool, error) {
	red, err := k.GetRedelegation(ctx, delegatorAddr, validatorSrcAddr, validatorDstAddr)
	if err != nil {
		if err == types.ErrNoRedelegation {
			return false, nil
		}

		return false, err
	}
	maxEntries, err := k.MaxEntries(ctx)
	if err != nil {
		return false, err
	}

	return len(red.Entries) >= int(maxEntries), nil
}

// SetRedelegation sets a redelegation and associated index.
func (k Keeper) SetRedelegation(ctx context.Context, red types.Redelegation) error {
	delegatorAddress, err := k.authKeeper.AddressCodec().StringToBytes(red.DelegatorAddress)
	if err != nil {
		return err
	}

	store := k.storeService.OpenKVStore(ctx)
	bz := types.MustMarshalRED(k.cdc, red)
	valSrcAddr, err := k.validatorAddressCodec.StringToBytes(red.ValidatorSrcAddress)
	if err != nil {
		return err
	}
	valDestAddr, err := k.validatorAddressCodec.StringToBytes(red.ValidatorDstAddress)
	if err != nil {
		return err
	}
	key := types.GetREDKey(delegatorAddress, valSrcAddr, valDestAddr)
	if err = store.Set(key, bz); err != nil {
		return err
	}

	if err = store.Set(types.GetREDByValSrcIndexKey(delegatorAddress, valSrcAddr, valDestAddr), []byte{}); err != nil {
		return err
	}

	return store.Set(types.GetREDByValDstIndexKey(delegatorAddress, valSrcAddr, valDestAddr), []byte{})
}

// SetRedelegationEntry adds an entry to the unbonding delegation at the given
// addresses. It creates the unbonding delegation if it does not exist.
func (k Keeper) SetRedelegationEntry(ctx context.Context,
	delegatorAddr sdk.AccAddress, validatorSrcAddr,
	validatorDstAddr sdk.ValAddress, creationHeight int64,
	minTime time.Time, balance math.Int,
	sharesSrc, sharesDst math.LegacyDec,
) (types.Redelegation, error) {
	id, err := k.IncrementUnbondingID(ctx)
	if err != nil {
		return types.Redelegation{}, err
	}

	red, err := k.GetRedelegation(ctx, delegatorAddr, validatorSrcAddr, validatorDstAddr)
	if err == nil {
		red.AddEntry(creationHeight, minTime, balance, sharesDst, id)
	} else if errors.Is(err, types.ErrNoRedelegation) {
		red = types.NewRedelegation(delegatorAddr, validatorSrcAddr,
			validatorDstAddr, creationHeight, minTime, balance, sharesDst, id, k.validatorAddressCodec, k.authKeeper.AddressCodec())
	} else {
		return types.Redelegation{}, err
	}

	if err = k.SetRedelegation(ctx, red); err != nil {
		return types.Redelegation{}, err
	}

	// Add to the UBDByEntry index to look up the UBD by the UBDE ID
	if err = k.SetRedelegationByUnbondingID(ctx, red, id); err != nil {
		return types.Redelegation{}, err
	}

	if err := k.Hooks().AfterUnbondingInitiated(ctx, id); err != nil {
		k.Logger(ctx).Error("failed to call after unbonding initiated hook", "error", err)
		// TODO (Facu): Should we return here? We are ignoring this error
	}

	return red, nil
}

// IterateRedelegations iterates through all redelegations.
func (k Keeper) IterateRedelegations(ctx context.Context, fn func(index int64, red types.Redelegation) (stop bool)) error {
	store := k.storeService.OpenKVStore(ctx)
	iterator, err := store.Iterator(types.RedelegationKey, storetypes.PrefixEndBytes(types.RedelegationKey))
	if err != nil {
		return err
	}
	defer iterator.Close()

	for i := int64(0); iterator.Valid(); iterator.Next() {
		red, err := types.UnmarshalRED(k.cdc, iterator.Value())
		if err != nil {
			return err
		}
		if stop := fn(i, red); stop {
			break
		}
		i++
	}

	return nil
}

// RemoveRedelegation removes a redelegation object and associated index.
func (k Keeper) RemoveRedelegation(ctx context.Context, red types.Redelegation) error {
	delegatorAddress, err := k.authKeeper.AddressCodec().StringToBytes(red.DelegatorAddress)
	if err != nil {
		return err
	}

	store := k.storeService.OpenKVStore(ctx)
	valSrcAddr, err := k.validatorAddressCodec.StringToBytes(red.ValidatorSrcAddress)
	if err != nil {
		return err
	}
	valDestAddr, err := k.validatorAddressCodec.StringToBytes(red.ValidatorDstAddress)
	if err != nil {
		return err
	}
	redKey := types.GetREDKey(delegatorAddress, valSrcAddr, valDestAddr)
	if err = store.Delete(redKey); err != nil {
		return err
	}

	if err = store.Delete(types.GetREDByValSrcIndexKey(delegatorAddress, valSrcAddr, valDestAddr)); err != nil {
		return err
	}

	return store.Delete(types.GetREDByValDstIndexKey(delegatorAddress, valSrcAddr, valDestAddr))
}

// redelegation queue timeslice operations

// GetRedelegationQueueTimeSlice gets a specific redelegation queue timeslice. A
// timeslice is a slice of DVVTriplets corresponding to redelegations that
// expire at a certain time.
func (k Keeper) GetRedelegationQueueTimeSlice(ctx context.Context, timestamp time.Time) (dvvTriplets []types.DVVTriplet, err error) {
	store := k.storeService.OpenKVStore(ctx)
	bz, err := store.Get(types.GetRedelegationTimeKey(timestamp))
	if err != nil {
		return nil, err
	}

	if bz == nil {
		return []types.DVVTriplet{}, nil
	}

	triplets := types.DVVTriplets{}
	err = k.cdc.Unmarshal(bz, &triplets)
	if err != nil {
		return nil, err
	}

	return triplets.Triplets, nil
}

// SetRedelegationQueueTimeSlice sets a specific redelegation queue timeslice.
func (k Keeper) SetRedelegationQueueTimeSlice(ctx context.Context, timestamp time.Time, keys []types.DVVTriplet) error {
	store := k.storeService.OpenKVStore(ctx)
	bz, err := k.cdc.Marshal(&types.DVVTriplets{Triplets: keys})
	if err != nil {
		return err
	}
	return store.Set(types.GetRedelegationTimeKey(timestamp), bz)
}

// InsertRedelegationQueue insert an redelegation delegation to the appropriate
// timeslice in the redelegation queue.
func (k Keeper) InsertRedelegationQueue(ctx context.Context, red types.Redelegation, completionTime time.Time) error {
	timeSlice, err := k.GetRedelegationQueueTimeSlice(ctx, completionTime)
	if err != nil {
		return err
	}
	dvvTriplet := types.DVVTriplet{
		DelegatorAddress:    red.DelegatorAddress,
		ValidatorSrcAddress: red.ValidatorSrcAddress,
		ValidatorDstAddress: red.ValidatorDstAddress,
	}

	if len(timeSlice) == 0 {
		return k.SetRedelegationQueueTimeSlice(ctx, completionTime, []types.DVVTriplet{dvvTriplet})
	}

	timeSlice = append(timeSlice, dvvTriplet)
	return k.SetRedelegationQueueTimeSlice(ctx, completionTime, timeSlice)
}

// RedelegationQueueIterator returns all the redelegation queue timeslices from
// time 0 until endTime.
func (k Keeper) RedelegationQueueIterator(ctx context.Context, endTime time.Time) (storetypes.Iterator, error) {
	store := k.storeService.OpenKVStore(ctx)
	return store.Iterator(types.RedelegationQueueKey, storetypes.InclusiveEndBytes(types.GetRedelegationTimeKey(endTime)))
}

// DequeueAllMatureRedelegationQueue returns a concatenated list of all the
// timeslices inclusively previous to currTime, and deletes the timeslices from
// the queue.
func (k Keeper) DequeueAllMatureRedelegationQueue(ctx context.Context, currTime time.Time) (matureRedelegations []types.DVVTriplet, err error) {
	store := k.storeService.OpenKVStore(ctx)

	// gets an iterator for all timeslices from time 0 until the current Blockheader time
	sdkCtx := sdk.UnwrapSDKContext(ctx)
	redelegationTimesliceIterator, err := k.RedelegationQueueIterator(ctx, sdkCtx.HeaderInfo().Time)
	if err != nil {
		return nil, err
	}
	defer redelegationTimesliceIterator.Close()

	for ; redelegationTimesliceIterator.Valid(); redelegationTimesliceIterator.Next() {
		timeslice := types.DVVTriplets{}
		value := redelegationTimesliceIterator.Value()
		if err = k.cdc.Unmarshal(value, &timeslice); err != nil {
			return nil, err
		}

		matureRedelegations = append(matureRedelegations, timeslice.Triplets...)

		if err = store.Delete(redelegationTimesliceIterator.Key()); err != nil {
			return nil, err
		}
	}

	return matureRedelegations, nil
}

// Delegate performs a delegation, set/update everything necessary within the store.
// tokenSrc indicates the bond status of the incoming funds.
func (k Keeper) Delegate(
	ctx context.Context, delAddr sdk.AccAddress, bondAmt math.Int, tokenSrc types.BondStatus,
	validator types.Validator, subtractAccount bool,
) (newShares math.LegacyDec, err error) {
	// In some situations, the exchange rate becomes invalid, e.g. if
	// Validator loses all tokens due to slashing. In this case,
	// make all future delegations invalid.
	if validator.InvalidExRate() {
		return math.LegacyZeroDec(), types.ErrDelegatorShareExRateInvalid
	}

	// Get or create the delegation object and call the appropriate hook if present
	delegation, err := k.GetDelegation(ctx, delAddr, validator.GetOperator())
	if err == nil {
		// found
		err = k.Hooks().BeforeDelegationSharesModified(ctx, delAddr, validator.GetOperator())
	} else if errors.Is(err, types.ErrNoDelegation) {
		// not found
		delAddrStr, err1 := k.authKeeper.AddressCodec().BytesToString(delAddr)
		if err1 != nil {
			return math.LegacyDec{}, err1
		}

		valAddrStr, err1 := k.validatorAddressCodec.BytesToString(validator.GetOperator())
		if err1 != nil {
			return math.LegacyDec{}, err1
		}

		delegation = types.NewDelegation(delAddrStr, valAddrStr, math.LegacyZeroDec())
		err = k.Hooks().BeforeDelegationCreated(ctx, delAddr, validator.GetOperator())
	} else {
		return math.LegacyZeroDec(), err
	}

	if err != nil {
		return math.LegacyZeroDec(), err
	}

	// if subtractAccount is true then we are
	// performing a delegation and not a redelegation, thus the source tokens are
	// all non bonded
	if subtractAccount {
		if tokenSrc == types.Bonded {
			panic("delegation token source cannot be bonded")
		}

		var sendName string

		switch {
		case validator.IsBonded():
			sendName = types.BondedPoolName
		case validator.IsUnbonding(), validator.IsUnbonded():
			sendName = types.NotBondedPoolName
		default:
			panic("invalid validator status")
		}

		bondDenom, err := k.BondDenom(ctx)
		if err != nil {
			return math.LegacyDec{}, err
		}

		coins := sdk.NewCoins(sdk.NewCoin(bondDenom, bondAmt))
		if err := k.bankKeeper.DelegateCoinsFromAccountToModule(ctx, delAddr, sendName, coins); err != nil {
			return math.LegacyDec{}, err
		}
	} else {
		// potentially transfer tokens between pools, if
		switch {
		case tokenSrc == types.Bonded && validator.IsBonded():
			// do nothing
		case (tokenSrc == types.Unbonded || tokenSrc == types.Unbonding) && !validator.IsBonded():
			// do nothing
		case (tokenSrc == types.Unbonded || tokenSrc == types.Unbonding) && validator.IsBonded():
			// transfer pools
			err = k.notBondedTokensToBonded(ctx, bondAmt)
			if err != nil {
				return math.LegacyDec{}, err
			}
		case tokenSrc == types.Bonded && !validator.IsBonded():
			// transfer pools
			err = k.bondedTokensToNotBonded(ctx, bondAmt)
			if err != nil {
				return math.LegacyDec{}, err
			}
		default:
			panic("unknown token source bond status")
		}
	}

	_, newShares, err = k.AddValidatorTokensAndShares(ctx, validator, bondAmt)
	if err != nil {
		return newShares, err
	}

	// Update delegation
	delegation.Shares = delegation.Shares.Add(newShares)
	if err = k.SetDelegation(ctx, delegation); err != nil {
		return newShares, err
	}

	// Call the after-modification hook
	if err := k.Hooks().AfterDelegationModified(ctx, delAddr, validator.GetOperator()); err != nil {
		return newShares, err
	}

	return newShares, nil
}

// Unbond unbonds a particular delegation and perform associated store operations.
func (k Keeper) Unbond(
	ctx context.Context, delAddr sdk.AccAddress, valAddr sdk.ValAddress, shares math.LegacyDec,
) (amount math.Int, err error) {
	// check if a delegation object exists in the store
	delegation, err := k.GetDelegation(ctx, delAddr, valAddr)
	if errors.Is(err, types.ErrNoDelegation) {
		return amount, types.ErrNoDelegatorForAddress
	} else if err != nil {
		return amount, err
	}

	// call the before-delegation-modified hook
	if err := k.Hooks().BeforeDelegationSharesModified(ctx, delAddr, valAddr); err != nil {
		return amount, err
	}

	// ensure that we have enough shares to remove
	if delegation.Shares.LT(shares) {
		return amount, errorsmod.Wrap(types.ErrNotEnoughDelegationShares, delegation.Shares.String())
	}

	// get validator
	validator, err := k.Validators.Get(ctx, valAddr)
	if err != nil {
		return amount, err
	}

	// subtract shares from delegation
	delegation.Shares = delegation.Shares.Sub(shares)

	delegatorAddress, err := k.authKeeper.AddressCodec().StringToBytes(delegation.DelegatorAddress)
	if err != nil {
		return amount, err
	}

	isValidatorOperator := bytes.Equal(delegatorAddress, validator.GetOperator())

	// If the delegation is the operator of the validator and undelegating will decrease the validator's
	// self-delegation below their minimum, we jail the validator.
	if isValidatorOperator && !validator.Jailed &&
		validator.TokensFromShares(delegation.Shares).TruncateInt().LT(validator.MinSelfDelegation) {
		err = k.jailValidator(ctx, validator)
		if err != nil {
			return amount, err
		}
		validator = k.mustGetValidator(ctx, validator.GetOperator())
	}

	if delegation.Shares.IsZero() {
		err = k.RemoveDelegation(ctx, delegation)
	} else {
		if err = k.SetDelegation(ctx, delegation); err != nil {
			return amount, err
		}

		valAddr, err1 := k.validatorAddressCodec.StringToBytes(delegation.GetValidatorAddr())
		if err != nil {
			return amount, err1
		}

		// call the after delegation modification hook
		err = k.Hooks().AfterDelegationModified(ctx, delegatorAddress, valAddr)
	}

	if err != nil {
		return amount, err
	}

	// remove the shares and coins from the validator
	// NOTE that the amount is later (in keeper.Delegation) moved between staking module pools
	validator, amount, err = k.RemoveValidatorTokensAndShares(ctx, validator, shares)
	if err != nil {
		return amount, err
	}

	if validator.DelegatorShares.IsZero() && validator.IsUnbonded() {
		// if not unbonded, we must instead remove validator in EndBlocker once it finishes its unbonding period
		if err = k.RemoveValidator(ctx, validator.GetOperator()); err != nil {
			return amount, err
		}
	}

	return amount, nil
}

// getBeginInfo returns the completion time and height of a redelegation, along
// with a boolean signaling if the redelegation is complete based on the source
// validator.
func (k Keeper) getBeginInfo(
	ctx context.Context, valSrcAddr sdk.ValAddress,
) (completionTime time.Time, height int64, completeNow bool, err error) {
	validator, err := k.Validators.Get(ctx, valSrcAddr)
	if err != nil && errors.Is(err, types.ErrNoValidatorFound) {
		return completionTime, height, false, nil
	}
	sdkCtx := sdk.UnwrapSDKContext(ctx)
	unbondingTime, err := k.UnbondingTime(ctx)
	if err != nil {
		return completionTime, height, false, err
	}

	// TODO: When would the validator not be found?
	switch {
	case errors.Is(err, types.ErrNoValidatorFound) || validator.IsBonded():
		// the longest wait - just unbonding period from now
		completionTime = sdkCtx.BlockHeader().Time.Add(unbondingTime)
		height = sdkCtx.BlockHeight()

		return completionTime, height, false, nil

	case validator.IsUnbonded():
		return completionTime, height, true, nil

	case validator.IsUnbonding():
		return validator.UnbondingTime, validator.UnbondingHeight, false, nil

	default:
		panic(fmt.Sprintf("unknown validator status: %s", validator.Status))
	}
}

// Undelegate unbonds an amount of delegator shares from a given validator. It
// will verify that the unbonding entries between the delegator and validator
// are not exceeded and unbond the staked tokens (based on shares) by creating
// an unbonding object and inserting it into the unbonding queue which will be
// processed during the staking EndBlocker.
func (k Keeper) Undelegate(
	ctx context.Context, delAddr sdk.AccAddress, valAddr sdk.ValAddress, sharesAmount math.LegacyDec,
) (time.Time, math.Int, error) {
	validator, err := k.Validators.Get(ctx, valAddr)
	if err != nil {
		return time.Time{}, math.Int{}, err
	}

	hasMaxEntries, err := k.HasMaxUnbondingDelegationEntries(ctx, delAddr, valAddr)
	if err != nil {
		return time.Time{}, math.Int{}, err
	}

	if hasMaxEntries {
		return time.Time{}, math.Int{}, types.ErrMaxUnbondingDelegationEntries
	}

	returnAmount, err := k.Unbond(ctx, delAddr, valAddr, sharesAmount)
	if err != nil {
		return time.Time{}, math.Int{}, err
	}

	// transfer the validator tokens to the not bonded pool
	if validator.IsBonded() {
		err = k.bondedTokensToNotBonded(ctx, returnAmount)
		if err != nil {
			return time.Time{}, math.Int{}, err
		}
	}

	unbondingTime, err := k.UnbondingTime(ctx)
	if err != nil {
		return time.Time{}, math.Int{}, err
	}

	sdkCtx := sdk.UnwrapSDKContext(ctx)
	completionTime := sdkCtx.BlockHeader().Time.Add(unbondingTime)
	ubd, err := k.SetUnbondingDelegationEntry(ctx, delAddr, valAddr, sdkCtx.BlockHeight(), completionTime, returnAmount)
	if err != nil {
		return time.Time{}, math.Int{}, err
	}

	err = k.InsertUBDQueue(ctx, ubd, completionTime)
	if err != nil {
		return time.Time{}, math.Int{}, err
	}

	return completionTime, returnAmount, nil
}

// CompleteUnbonding completes the unbonding of all mature entries in the
// retrieved unbonding delegation object and returns the total unbonding balance
// or an error upon failure.
func (k Keeper) CompleteUnbonding(ctx context.Context, delAddr sdk.AccAddress, valAddr sdk.ValAddress) (sdk.Coins, error) {
	ubd, err := k.GetUnbondingDelegation(ctx, delAddr, valAddr)
	if err != nil {
		return nil, err
	}

	bondDenom, err := k.BondDenom(ctx)
	if err != nil {
		return nil, err
	}

	balances := sdk.NewCoins()
	sdkCtx := sdk.UnwrapSDKContext(ctx)
	ctxTime := sdkCtx.BlockHeader().Time

	delegatorAddress, err := k.authKeeper.AddressCodec().StringToBytes(ubd.DelegatorAddress)
	if err != nil {
		return nil, err
	}

	// loop through all the entries and complete unbonding mature entries
	for i := 0; i < len(ubd.Entries); i++ {
		entry := ubd.Entries[i]
		if entry.IsMature(ctxTime) && !entry.OnHold() {
			ubd.RemoveEntry(int64(i))
			i--
			if err = k.DeleteUnbondingIndex(ctx, entry.UnbondingId); err != nil {
				return nil, err
			}

			// track undelegation only when remaining or truncated shares are non-zero
			if !entry.Balance.IsZero() {
				amt := sdk.NewCoin(bondDenom, entry.Balance)
				if err := k.bankKeeper.UndelegateCoinsFromModuleToAccount(
					ctx, types.NotBondedPoolName, delegatorAddress, sdk.NewCoins(amt),
				); err != nil {
					return nil, err
				}

				balances = balances.Add(amt)
			}
		}
	}

	// set the unbonding delegation or remove it if there are no more entries
	if len(ubd.Entries) == 0 {
		err = k.RemoveUnbondingDelegation(ctx, ubd)
	} else {
		err = k.SetUnbondingDelegation(ctx, ubd)
	}

	if err != nil {
		return nil, err
	}

	return balances, nil
}

// BeginRedelegation begins unbonding / redelegation and creates a redelegation
// record.
func (k Keeper) BeginRedelegation(
	ctx context.Context, delAddr sdk.AccAddress, valSrcAddr, valDstAddr sdk.ValAddress, sharesAmount math.LegacyDec,
) (completionTime time.Time, err error) {
	if bytes.Equal(valSrcAddr, valDstAddr) {
		return time.Time{}, types.ErrSelfRedelegation
	}

	dstValidator, err := k.Validators.Get(ctx, valDstAddr)
	if errors.Is(err, types.ErrNoValidatorFound) {
		return time.Time{}, types.ErrBadRedelegationDst
	} else if err != nil {
		return time.Time{}, err
	}

	srcValidator, err := k.Validators.Get(ctx, valSrcAddr)
	if errors.Is(err, types.ErrNoValidatorFound) {
		return time.Time{}, types.ErrBadRedelegationSrc
	} else if err != nil {
		return time.Time{}, err
	}

	// check if this is a transitive redelegation
	hasRecRedel, err := k.HasReceivingRedelegation(ctx, delAddr, valSrcAddr)
	if err != nil {
		return time.Time{}, err
	}

	if hasRecRedel {
		return time.Time{}, types.ErrTransitiveRedelegation
	}

	hasMaxRedels, err := k.HasMaxRedelegationEntries(ctx, delAddr, valSrcAddr, valDstAddr)
	if err != nil {
		return time.Time{}, err
	}

	if hasMaxRedels {
		return time.Time{}, types.ErrMaxRedelegationEntries
	}

	returnAmount, err := k.Unbond(ctx, delAddr, valSrcAddr, sharesAmount)
	if err != nil {
		return time.Time{}, err
	}

	if returnAmount.IsZero() {
		return time.Time{}, types.ErrTinyRedelegationAmount
	}

	sharesCreated, err := k.Delegate(ctx, delAddr, returnAmount, srcValidator.GetStatus(), dstValidator, false)
	if err != nil {
		return time.Time{}, err
	}

	// create the unbonding delegation
	completionTime, height, completeNow, err := k.getBeginInfo(ctx, valSrcAddr)
	if err != nil {
		return time.Time{}, err
	}

	if completeNow { // no need to create the redelegation object
		return completionTime, nil
	}

	red, err := k.SetRedelegationEntry(
		ctx, delAddr, valSrcAddr, valDstAddr,
		height, completionTime, returnAmount, sharesAmount, sharesCreated,
	)
	if err != nil {
		return time.Time{}, err
	}

	err = k.InsertRedelegationQueue(ctx, red, completionTime)
	if err != nil {
		return time.Time{}, err
	}

	return completionTime, nil
}

// CompleteRedelegation completes the redelegations of all mature entries in the
// retrieved redelegation object and returns the total redelegation (initial)
// balance or an error upon failure.
func (k Keeper) CompleteRedelegation(
	ctx context.Context, delAddr sdk.AccAddress, valSrcAddr, valDstAddr sdk.ValAddress,
) (sdk.Coins, error) {
	red, err := k.GetRedelegation(ctx, delAddr, valSrcAddr, valDstAddr)
	if err != nil {
		return nil, err
	}

	bondDenom, err := k.BondDenom(ctx)
	if err != nil {
		return nil, err
	}

	balances := sdk.NewCoins()
	sdkCtx := sdk.UnwrapSDKContext(ctx)
	ctxTime := sdkCtx.BlockHeader().Time

	// loop through all the entries and complete mature redelegation entries
	for i := 0; i < len(red.Entries); i++ {
		entry := red.Entries[i]
		if entry.IsMature(ctxTime) && !entry.OnHold() {
			red.RemoveEntry(int64(i))
			i--
			if err = k.DeleteUnbondingIndex(ctx, entry.UnbondingId); err != nil {
				return nil, err
			}

			if !entry.InitialBalance.IsZero() {
				balances = balances.Add(sdk.NewCoin(bondDenom, entry.InitialBalance))
			}
		}
	}

	// set the redelegation or remove it if there are no more entries
	if len(red.Entries) == 0 {
		err = k.RemoveRedelegation(ctx, red)
	} else {
		err = k.SetRedelegation(ctx, red)
	}

	if err != nil {
		return nil, err
	}

	return balances, nil
}

// ValidateUnbondAmount validates that a given unbond or redelegation amount is
// valid based on upon the converted shares. If the amount is valid, the total
// amount of respective shares is returned, otherwise an error is returned.
func (k Keeper) ValidateUnbondAmount(
	ctx context.Context, delAddr sdk.AccAddress, valAddr sdk.ValAddress, amt math.Int,
) (shares math.LegacyDec, err error) {
	validator, err := k.Validators.Get(ctx, valAddr)
	if err != nil {
		return shares, err
	}

	del, err := k.GetDelegation(ctx, delAddr, valAddr)
	if err != nil {
		return shares, err
	}

	shares, err = validator.SharesFromTokens(amt)
	if err != nil {
		return shares, err
	}

	sharesTruncated, err := validator.SharesFromTokensTruncated(amt)
	if err != nil {
		return shares, err
	}

	delShares := del.GetShares()
	if sharesTruncated.GT(delShares) {
		return shares, errorsmod.Wrap(sdkerrors.ErrInvalidRequest, "invalid shares amount")
	}

	// Cap the shares at the delegation's shares. Shares being greater could occur
	// due to rounding, however we don't want to truncate the shares or take the
	// minimum because we want to allow for the full withdraw of shares from a
	// delegation.
	if shares.GT(delShares) {
		shares = delShares
	}

	return shares, nil
}<|MERGE_RESOLUTION|>--- conflicted
+++ resolved
@@ -402,14 +402,7 @@
 	if err != nil {
 		return err
 	}
-<<<<<<< HEAD
 	valAddr, err := sdk.ValAddressFromBech32(ubd.ValidatorAddress)
-=======
-
-	store := k.storeService.OpenKVStore(ctx)
-	bz := types.MustMarshalUBD(k.cdc, ubd)
-	valAddr, err := k.validatorAddressCodec.StringToBytes(ubd.ValidatorAddress)
->>>>>>> 31f72475
 	if err != nil {
 		return err
 	}
@@ -430,18 +423,7 @@
 	if err != nil {
 		return err
 	}
-<<<<<<< HEAD
 	valAddr, err := sdk.ValAddressFromBech32(ubd.ValidatorAddress)
-=======
-
-	store := k.storeService.OpenKVStore(ctx)
-	addr, err := k.validatorAddressCodec.StringToBytes(ubd.ValidatorAddress)
-	if err != nil {
-		return err
-	}
-	key := types.GetUBDKey(delegatorAddress, addr)
-	err = store.Delete(key)
->>>>>>> 31f72475
 	if err != nil {
 		return err
 	}

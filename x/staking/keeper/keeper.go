package keeper

import (
	"context"
	"fmt"

	"cosmossdk.io/collections"
	addresscodec "cosmossdk.io/core/address"
	storetypes "cosmossdk.io/core/store"
	"cosmossdk.io/log"
	"cosmossdk.io/math"

	"github.com/cosmos/cosmos-sdk/codec"
	sdk "github.com/cosmos/cosmos-sdk/types"
	"github.com/cosmos/cosmos-sdk/x/staking/types"
)

// Implements ValidatorSet interface
var _ types.ValidatorSet = Keeper{}

// Implements DelegationSet interface
var _ types.DelegationSet = Keeper{}

// Keeper of the x/staking store
type Keeper struct {
	storeService          storetypes.KVStoreService
	cdc                   codec.BinaryCodec
	authKeeper            types.AccountKeeper
	bankKeeper            types.BankKeeper
	hooks                 types.StakingHooks
	authority             string
	validatorAddressCodec addresscodec.Codec
	consensusAddressCodec addresscodec.Codec

<<<<<<< HEAD
	Schema           collections.Schema
	HistoricalInfo   collections.Map[uint64, types.HistoricalInfo]
	LastTotalPower   collections.Item[math.Int]
	ValidatorUpdates collections.Item[types.ValidatorUpdates]
	Delegations      collections.Map[collections.Pair[sdk.AccAddress, sdk.ValAddress], types.Delegation]
=======
	Schema                 collections.Schema
	HistoricalInfo         collections.Map[uint64, types.HistoricalInfo]
	LastTotalPower         collections.Item[math.Int]
	ValidatorUpdates       collections.Item[types.ValidatorUpdates]
	DelegationsByValidator collections.Map[collections.Pair[sdk.ValAddress, sdk.AccAddress], []byte]
>>>>>>> f0c852f7
}

// NewKeeper creates a new staking Keeper instance
func NewKeeper(
	cdc codec.BinaryCodec,
	storeService storetypes.KVStoreService,
	ak types.AccountKeeper,
	bk types.BankKeeper,
	authority string,
	validatorAddressCodec addresscodec.Codec,
	consensusAddressCodec addresscodec.Codec,
) *Keeper {
	sb := collections.NewSchemaBuilder(storeService)
	// ensure bonded and not bonded module accounts are set
	if addr := ak.GetModuleAddress(types.BondedPoolName); addr == nil {
		panic(fmt.Sprintf("%s module account has not been set", types.BondedPoolName))
	}

	if addr := ak.GetModuleAddress(types.NotBondedPoolName); addr == nil {
		panic(fmt.Sprintf("%s module account has not been set", types.NotBondedPoolName))
	}

	// ensure that authority is a valid AccAddress
	if _, err := ak.AddressCodec().StringToBytes(authority); err != nil {
		panic("authority is not a valid acc address")
	}

	if validatorAddressCodec == nil || consensusAddressCodec == nil {
		panic("validator and/or consensus address codec are nil")
	}

	k := &Keeper{
		storeService:          storeService,
		cdc:                   cdc,
		authKeeper:            ak,
		bankKeeper:            bk,
		hooks:                 nil,
		authority:             authority,
		validatorAddressCodec: validatorAddressCodec,
		consensusAddressCodec: consensusAddressCodec,
		LastTotalPower:        collections.NewItem(sb, types.LastTotalPowerKey, "last_total_power", sdk.IntValue),
		HistoricalInfo:        collections.NewMap(sb, types.HistoricalInfoKey, "historical_info", collections.Uint64Key, codec.CollValue[types.HistoricalInfo](cdc)),
		ValidatorUpdates:      collections.NewItem(sb, types.ValidatorUpdatesKey, "validator_updates", codec.CollValue[types.ValidatorUpdates](cdc)),
<<<<<<< HEAD
		Delegations: collections.NewMap(
			sb, types.DelegationKey, "delegations",
			collections.PairKeyCodec(
				sdk.LengthPrefixedAddressKey(sdk.AccAddressKey), // nolint: staticcheck // sdk.LengthPrefixedAddressKey is needed to retain state compatibility
				sdk.LengthPrefixedAddressKey(sdk.ValAddressKey), // nolint: staticcheck // sdk.LengthPrefixedAddressKey is needed to retain state compatibility
			),
			codec.CollValue[types.Delegation](cdc),
=======
		DelegationsByValidator: collections.NewMap(
			sb, types.DelegationByValIndexKey,
			"delegations_by_validator",
			collections.PairKeyCodec(sdk.LengthPrefixedAddressKey(sdk.ValAddressKey), sdk.AccAddressKey), // nolint: staticcheck // sdk.LengthPrefixedAddressKey is needed to retain state compatibility
			collections.BytesValue,
>>>>>>> f0c852f7
		),
	}

	schema, err := sb.Build()
	if err != nil {
		panic(err)
	}
	k.Schema = schema
	return k
}

// Logger returns a module-specific logger.
func (k Keeper) Logger(ctx context.Context) log.Logger {
	sdkCtx := sdk.UnwrapSDKContext(ctx)
	return sdkCtx.Logger().With("module", "x/"+types.ModuleName)
}

// Hooks gets the hooks for staking *Keeper {
func (k *Keeper) Hooks() types.StakingHooks {
	if k.hooks == nil {
		// return a no-op implementation if no hooks are set
		return types.MultiStakingHooks{}
	}

	return k.hooks
}

// SetHooks sets the validator hooks.  In contrast to other receivers, this method must take a pointer due to nature
// of the hooks interface and SDK start up sequence.
func (k *Keeper) SetHooks(sh types.StakingHooks) {
	if k.hooks != nil {
		panic("cannot set validator hooks twice")
	}

	k.hooks = sh
}

// GetAuthority returns the x/staking module's authority.
func (k Keeper) GetAuthority() string {
	return k.authority
}

// ValidatorAddressCodec returns the app validator address codec.
func (k Keeper) ValidatorAddressCodec() addresscodec.Codec {
	return k.validatorAddressCodec
}

// ConsensusAddressCodec returns the app consensus address codec.
func (k Keeper) ConsensusAddressCodec() addresscodec.Codec {
	return k.consensusAddressCodec
}<|MERGE_RESOLUTION|>--- conflicted
+++ resolved
@@ -32,19 +32,12 @@
 	validatorAddressCodec addresscodec.Codec
 	consensusAddressCodec addresscodec.Codec
 
-<<<<<<< HEAD
-	Schema           collections.Schema
-	HistoricalInfo   collections.Map[uint64, types.HistoricalInfo]
-	LastTotalPower   collections.Item[math.Int]
-	ValidatorUpdates collections.Item[types.ValidatorUpdates]
-	Delegations      collections.Map[collections.Pair[sdk.AccAddress, sdk.ValAddress], types.Delegation]
-=======
 	Schema                 collections.Schema
 	HistoricalInfo         collections.Map[uint64, types.HistoricalInfo]
 	LastTotalPower         collections.Item[math.Int]
 	ValidatorUpdates       collections.Item[types.ValidatorUpdates]
 	DelegationsByValidator collections.Map[collections.Pair[sdk.ValAddress, sdk.AccAddress], []byte]
->>>>>>> f0c852f7
+	Delegations            collections.Map[collections.Pair[sdk.AccAddress, sdk.ValAddress], types.Delegation]
 }
 
 // NewKeeper creates a new staking Keeper instance
@@ -88,7 +81,6 @@
 		LastTotalPower:        collections.NewItem(sb, types.LastTotalPowerKey, "last_total_power", sdk.IntValue),
 		HistoricalInfo:        collections.NewMap(sb, types.HistoricalInfoKey, "historical_info", collections.Uint64Key, codec.CollValue[types.HistoricalInfo](cdc)),
 		ValidatorUpdates:      collections.NewItem(sb, types.ValidatorUpdatesKey, "validator_updates", codec.CollValue[types.ValidatorUpdates](cdc)),
-<<<<<<< HEAD
 		Delegations: collections.NewMap(
 			sb, types.DelegationKey, "delegations",
 			collections.PairKeyCodec(
@@ -96,13 +88,12 @@
 				sdk.LengthPrefixedAddressKey(sdk.ValAddressKey), // nolint: staticcheck // sdk.LengthPrefixedAddressKey is needed to retain state compatibility
 			),
 			codec.CollValue[types.Delegation](cdc),
-=======
+		),
 		DelegationsByValidator: collections.NewMap(
 			sb, types.DelegationByValIndexKey,
 			"delegations_by_validator",
 			collections.PairKeyCodec(sdk.LengthPrefixedAddressKey(sdk.ValAddressKey), sdk.AccAddressKey), // nolint: staticcheck // sdk.LengthPrefixedAddressKey is needed to retain state compatibility
 			collections.BytesValue,
->>>>>>> f0c852f7
 		),
 	}
 

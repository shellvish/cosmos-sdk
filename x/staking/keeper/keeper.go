package keeper

import (
	"context"
	"fmt"

	"cosmossdk.io/collections"
	addresscodec "cosmossdk.io/core/address"
	storetypes "cosmossdk.io/core/store"
	"cosmossdk.io/log"
	"cosmossdk.io/math"

	"github.com/cosmos/cosmos-sdk/codec"
	sdk "github.com/cosmos/cosmos-sdk/types"
	"github.com/cosmos/cosmos-sdk/x/staking/types"
)

// Implements ValidatorSet interface
var _ types.ValidatorSet = Keeper{}

// Implements DelegationSet interface
var _ types.DelegationSet = Keeper{}

// Keeper of the x/staking store
type Keeper struct {
	storeService          storetypes.KVStoreService
	cdc                   codec.BinaryCodec
	authKeeper            types.AccountKeeper
	bankKeeper            types.BankKeeper
	hooks                 types.StakingHooks
	authority             string
	validatorAddressCodec addresscodec.Codec
	consensusAddressCodec addresscodec.Codec

<<<<<<< HEAD
	Schema           collections.Schema
	HistoricalInfo   collections.Map[uint64, types.HistoricalInfo]
	LastTotalPower   collections.Item[math.Int]
	ValidatorUpdates collections.Item[types.ValidatorUpdates]
	Validators       collections.Map[sdk.ValAddress, types.Validator]
	UnbondingIndex   collections.Map[uint64, []byte]
	// UnbondingDelegation              collections.Map[collections.Pair[sdk.AccAddress, sdk.ValAddress], types.UnbondingDelegation]
	UnbondingDelegation                     collections.Map[sdk.AccAddress, types.UnbondingDelegation]
	UnbondingDelegationByValidatorDelegator collections.Map[collections.Pair[sdk.ValAddress, sdk.AccAddress], types.UnbondingDelegation]
	UnbondingDelegationByValIndex           collections.Map[collections.Pair[sdk.AccAddress, sdk.ValAddress], []byte]
=======
	Schema                 collections.Schema
	HistoricalInfo         collections.Map[uint64, types.HistoricalInfo]
	LastTotalPower         collections.Item[math.Int]
	ValidatorUpdates       collections.Item[types.ValidatorUpdates]
	DelegationsByValidator collections.Map[collections.Pair[sdk.ValAddress, sdk.AccAddress], []byte]
>>>>>>> 31f72475
}

// NewKeeper creates a new staking Keeper instance
func NewKeeper(
	cdc codec.BinaryCodec,
	storeService storetypes.KVStoreService,
	ak types.AccountKeeper,
	bk types.BankKeeper,
	authority string,
	validatorAddressCodec addresscodec.Codec,
	consensusAddressCodec addresscodec.Codec,
) *Keeper {
	sb := collections.NewSchemaBuilder(storeService)
	// ensure bonded and not bonded module accounts are set
	if addr := ak.GetModuleAddress(types.BondedPoolName); addr == nil {
		panic(fmt.Sprintf("%s module account has not been set", types.BondedPoolName))
	}

	if addr := ak.GetModuleAddress(types.NotBondedPoolName); addr == nil {
		panic(fmt.Sprintf("%s module account has not been set", types.NotBondedPoolName))
	}

	// ensure that authority is a valid AccAddress
	if _, err := ak.AddressCodec().StringToBytes(authority); err != nil {
		panic("authority is not a valid acc address")
	}

	if validatorAddressCodec == nil || consensusAddressCodec == nil {
		panic("validator and/or consensus address codec are nil")
	}

	k := &Keeper{
		storeService:          storeService,
		cdc:                   cdc,
		authKeeper:            ak,
		bankKeeper:            bk,
		hooks:                 nil,
		authority:             authority,
		validatorAddressCodec: validatorAddressCodec,
		consensusAddressCodec: consensusAddressCodec,
		LastTotalPower:        collections.NewItem(sb, types.LastTotalPowerKey, "last_total_power", sdk.IntValue),
		HistoricalInfo:        collections.NewMap(sb, types.HistoricalInfoKey, "historical_info", collections.Uint64Key, codec.CollValue[types.HistoricalInfo](cdc)),
		ValidatorUpdates:      collections.NewItem(sb, types.ValidatorUpdatesKey, "validator_updates", codec.CollValue[types.ValidatorUpdates](cdc)),
<<<<<<< HEAD
		Validators:            collections.NewMap(sb, types.ValidatorsKey, "validators", sdk.ValAddressKey, codec.CollValue[types.Validator](cdc)),
		UnbondingIndex:        collections.NewMap(sb, types.UnbondingIndexKey, "unbonding_index", collections.Uint64Key, collections.BytesValue),
		// UnbondingDelegation:              collections.NewMap(sb, types.UnbondingDelegationKey, "unbonding_delegation", collections.PairKeyCodec(sdk.AccAddressKey, sdk.ValAddressKey), codec.CollValue[types.UnbondingDelegation](cdc)),
		UnbondingDelegation: collections.NewMap(sb, types.UnbondingDelegationKey, "unbonding_delegation", sdk.AccAddressKey, codec.CollValue[types.UnbondingDelegation](cdc)),
		// UnbondingDelegation:              collections.NewMap(sb, types.UnbondingDelegationKey, "unbonding_delegation", collections.PairKeyCodec(collections.Uint64Key, sdk.AccAddressKey), codec.CollValue[types.UnbondingDelegation](cdc)),
		UnbondingDelegationByValidatorDelegator: collections.NewMap(sb, types.UnbondingDelegationByValIndexKey, "unbonding_delegation_by_val_del", collections.PairKeyCodec(sdk.ValAddressKey, sdk.AccAddressKey), codec.CollValue[types.UnbondingDelegation](cdc)),
		UnbondingDelegationByValIndex:           collections.NewMap(sb, types.UnbondingIDKey, "unbonding_delegation_by_val_index", collections.PairKeyCodec(sdk.AccAddressKey, sdk.ValAddressKey), collections.BytesValue),
=======
		DelegationsByValidator: collections.NewMap(
			sb, types.DelegationByValIndexKey,
			"delegations_by_validator",
			collections.PairKeyCodec(sdk.LengthPrefixedAddressKey(sdk.ValAddressKey), sdk.AccAddressKey), // nolint: staticcheck // sdk.LengthPrefixedAddressKey is needed to retain state compatibility
			collections.BytesValue,
		),
>>>>>>> 31f72475
	}

	schema, err := sb.Build()
	if err != nil {
		panic(err)
	}
	k.Schema = schema
	return k
}

// Logger returns a module-specific logger.
func (k Keeper) Logger(ctx context.Context) log.Logger {
	sdkCtx := sdk.UnwrapSDKContext(ctx)
	return sdkCtx.Logger().With("module", "x/"+types.ModuleName)
}

// Hooks gets the hooks for staking *Keeper {
func (k *Keeper) Hooks() types.StakingHooks {
	if k.hooks == nil {
		// return a no-op implementation if no hooks are set
		return types.MultiStakingHooks{}
	}

	return k.hooks
}

// SetHooks sets the validator hooks.  In contrast to other receivers, this method must take a pointer due to nature
// of the hooks interface and SDK start up sequence.
func (k *Keeper) SetHooks(sh types.StakingHooks) {
	if k.hooks != nil {
		panic("cannot set validator hooks twice")
	}

	k.hooks = sh
}

// GetAuthority returns the x/staking module's authority.
func (k Keeper) GetAuthority() string {
	return k.authority
}

// ValidatorAddressCodec returns the app validator address codec.
func (k Keeper) ValidatorAddressCodec() addresscodec.Codec {
	return k.validatorAddressCodec
}

// ConsensusAddressCodec returns the app consensus address codec.
func (k Keeper) ConsensusAddressCodec() addresscodec.Codec {
	return k.consensusAddressCodec
}<|MERGE_RESOLUTION|>--- conflicted
+++ resolved
@@ -32,7 +32,6 @@
 	validatorAddressCodec addresscodec.Codec
 	consensusAddressCodec addresscodec.Codec
 
-<<<<<<< HEAD
 	Schema           collections.Schema
 	HistoricalInfo   collections.Map[uint64, types.HistoricalInfo]
 	LastTotalPower   collections.Item[math.Int]
@@ -43,13 +42,7 @@
 	UnbondingDelegation                     collections.Map[sdk.AccAddress, types.UnbondingDelegation]
 	UnbondingDelegationByValidatorDelegator collections.Map[collections.Pair[sdk.ValAddress, sdk.AccAddress], types.UnbondingDelegation]
 	UnbondingDelegationByValIndex           collections.Map[collections.Pair[sdk.AccAddress, sdk.ValAddress], []byte]
-=======
-	Schema                 collections.Schema
-	HistoricalInfo         collections.Map[uint64, types.HistoricalInfo]
-	LastTotalPower         collections.Item[math.Int]
-	ValidatorUpdates       collections.Item[types.ValidatorUpdates]
-	DelegationsByValidator collections.Map[collections.Pair[sdk.ValAddress, sdk.AccAddress], []byte]
->>>>>>> 31f72475
+	DelegationsByValidator                  collections.Map[collections.Pair[sdk.ValAddress, sdk.AccAddress], []byte]
 }
 
 // NewKeeper creates a new staking Keeper instance
@@ -93,7 +86,6 @@
 		LastTotalPower:        collections.NewItem(sb, types.LastTotalPowerKey, "last_total_power", sdk.IntValue),
 		HistoricalInfo:        collections.NewMap(sb, types.HistoricalInfoKey, "historical_info", collections.Uint64Key, codec.CollValue[types.HistoricalInfo](cdc)),
 		ValidatorUpdates:      collections.NewItem(sb, types.ValidatorUpdatesKey, "validator_updates", codec.CollValue[types.ValidatorUpdates](cdc)),
-<<<<<<< HEAD
 		Validators:            collections.NewMap(sb, types.ValidatorsKey, "validators", sdk.ValAddressKey, codec.CollValue[types.Validator](cdc)),
 		UnbondingIndex:        collections.NewMap(sb, types.UnbondingIndexKey, "unbonding_index", collections.Uint64Key, collections.BytesValue),
 		// UnbondingDelegation:              collections.NewMap(sb, types.UnbondingDelegationKey, "unbonding_delegation", collections.PairKeyCodec(sdk.AccAddressKey, sdk.ValAddressKey), codec.CollValue[types.UnbondingDelegation](cdc)),
@@ -101,14 +93,12 @@
 		// UnbondingDelegation:              collections.NewMap(sb, types.UnbondingDelegationKey, "unbonding_delegation", collections.PairKeyCodec(collections.Uint64Key, sdk.AccAddressKey), codec.CollValue[types.UnbondingDelegation](cdc)),
 		UnbondingDelegationByValidatorDelegator: collections.NewMap(sb, types.UnbondingDelegationByValIndexKey, "unbonding_delegation_by_val_del", collections.PairKeyCodec(sdk.ValAddressKey, sdk.AccAddressKey), codec.CollValue[types.UnbondingDelegation](cdc)),
 		UnbondingDelegationByValIndex:           collections.NewMap(sb, types.UnbondingIDKey, "unbonding_delegation_by_val_index", collections.PairKeyCodec(sdk.AccAddressKey, sdk.ValAddressKey), collections.BytesValue),
-=======
 		DelegationsByValidator: collections.NewMap(
 			sb, types.DelegationByValIndexKey,
 			"delegations_by_validator",
 			collections.PairKeyCodec(sdk.LengthPrefixedAddressKey(sdk.ValAddressKey), sdk.AccAddressKey), // nolint: staticcheck // sdk.LengthPrefixedAddressKey is needed to retain state compatibility
 			collections.BytesValue,
 		),
->>>>>>> 31f72475
 	}
 
 	schema, err := sb.Build()

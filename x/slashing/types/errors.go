package types

import "cosmossdk.io/errors"

// x/slashing module sentinel errors
var (
	ErrNoValidatorForAddress        = errors.Register(ModuleName, 2, "address is not associated with any known validator")
	ErrBadValidatorAddr             = errors.Register(ModuleName, 3, "validator does not exist for that address")
	ErrValidatorJailed              = errors.Register(ModuleName, 4, "validator still jailed; cannot be unjailed")
	ErrValidatorNotJailed           = errors.Register(ModuleName, 5, "validator not jailed; cannot be unjailed")
	ErrMissingSelfDelegation        = errors.Register(ModuleName, 6, "validator has no self-delegation; cannot be unjailed")
	ErrSelfDelegationTooLowToUnjail = errors.Register(ModuleName, 7, "validator's self delegation less than minimum; cannot be unjailed")
	ErrNoSigningInfoFound           = errors.Register(ModuleName, 8, "no validator signing info found")
<<<<<<< HEAD
	ErrInvalidConsPubKey            = errors.Register(ModuleName, 9, "invalid consensus pubkey")
=======
	ErrValidatorTombstoned          = errors.Register(ModuleName, 9, "validator already tombstoned")
>>>>>>> 95178ce0
)<|MERGE_RESOLUTION|>--- conflicted
+++ resolved
@@ -11,9 +11,6 @@
 	ErrMissingSelfDelegation        = errors.Register(ModuleName, 6, "validator has no self-delegation; cannot be unjailed")
 	ErrSelfDelegationTooLowToUnjail = errors.Register(ModuleName, 7, "validator's self delegation less than minimum; cannot be unjailed")
 	ErrNoSigningInfoFound           = errors.Register(ModuleName, 8, "no validator signing info found")
-<<<<<<< HEAD
-	ErrInvalidConsPubKey            = errors.Register(ModuleName, 9, "invalid consensus pubkey")
-=======
 	ErrValidatorTombstoned          = errors.Register(ModuleName, 9, "validator already tombstoned")
->>>>>>> 95178ce0
+	ErrInvalidConsPubKey            = errors.Register(ModuleName, 10, "invalid consensus pubkey")
 )
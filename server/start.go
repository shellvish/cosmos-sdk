--- conflicted
+++ resolved
@@ -255,8 +255,7 @@
 	addr := svrCtx.Viper.GetString(flagAddress)
 	transport := svrCtx.Viper.GetString(flagTransport)
 
-	cmtApp := NewCometABCIWrapper(app)
-	svr, err := server.NewServer(addr, transport, cmtApp)
+	svr, err := server.NewServer(addr, transport, app)
 	if err != nil {
 		return fmt.Errorf("error creating listener: %v", err)
 	}
@@ -287,43 +286,15 @@
 	cmtCfg := svrCtx.Config
 	home := cmtCfg.RootDir
 
-<<<<<<< HEAD
-	db, err := opts.DBOpener(home, GetAppDBBackend(svrCtx.Viper))
-	if err != nil {
-		return err
-	}
-
-	svrCfg, err := getAndValidateConfig(svrCtx)
-	if err != nil {
-		return err
-	}
-
-	traceWriter, traceWriterCleanup, err := setupTraceWriter(svrCtx)
-	if err != nil {
-		return err
-	}
-
-	app := appCreator(svrCtx.Logger, db, traceWriter, svrCtx.Viper)
-
-	// TODO: Move this to only be done if were launching the node. (So not in GRPC-only mode)
-	nodeKey, err := p2p.LoadOrGenNodeKey(cmtCfg.NodeKeyFile())
-	if err != nil {
-		return err
-	}
-
+	gRPCOnly := svrCtx.Viper.GetBool(flagGRPCOnly)
+
+	// surely theres a better way. This is likely a serious node start time overhead.
+	// Shouldn't it be in cmtCfg.ChainID() ?
 	genDocProvider := getGenDocProvider(cmtCfg)
 	genDoc, err := genDocProvider()
 	if err != nil {
 		return err
 	}
-
-	var (
-		tmNode   *node.Node
-		gRPCOnly = svrCtx.Viper.GetBool(flagGRPCOnly)
-	)
-=======
-	gRPCOnly := svrCtx.Viper.GetBool(flagGRPCOnly)
->>>>>>> 995d2bc9
 
 	if gRPCOnly {
 		// TODO: Generalize logic so that gRPC only is really in startStandAlone
@@ -331,11 +302,7 @@
 		svrCfg.GRPC.Enable = true
 	} else {
 		svrCtx.Logger.Info("starting node with ABCI CometBFT in-process")
-<<<<<<< HEAD
-		tmNode, err = startCmtNode(cmtCfg, genDocProvider, nodeKey, app, svrCtx)
-=======
-		tmNode, cleanupFn, err := startCmtNode(cmtCfg, app, svrCtx)
->>>>>>> 995d2bc9
+		tmNode, cleanupFn, err := startCmtNode(cmtCfg, genDocProvider, app, svrCtx)
 		if err != nil {
 			return err
 		}
@@ -362,7 +329,7 @@
 		return err
 	}
 
-	clientCtx = clientCtx.WithChainID(genDoc.ChainID)
+	clientCtx = clientCtx.WithChainID(genDoc.ChainID).WithHomeDir(home)
 	err = startAPIServer(ctx, g, cmtCfg, svrCfg, clientCtx, svrCtx, app, home, grpcSrv, metrics)
 	if err != nil {
 		return err
@@ -409,33 +376,21 @@
 	return g, ctx
 }
 
-<<<<<<< HEAD
-// TODO: Move nodeKey into being created within the function.
-func startCmtNode(
-	cfg *cmtcfg.Config,
-	genDocProvider node.GenesisDocProvider,
-	nodeKey *p2p.NodeKey,
-	app types.Application,
-	svrCtx *Context,
-) (tmNode *node.Node, err error) {
-	cmtApp := NewCometABCIWrapper(app)
-=======
-func startCmtNode(cfg *cmtcfg.Config, app types.Application, svrCtx *Context) (tmNode *node.Node, cleanupFn func(), err error) {
+func startCmtNode(cmtCfg *cmtcfg.Config, genDocProvider node.GenesisDocProvider, app types.Application, svrCtx *Context) (tmNode *node.Node, cleanupFn func(), err error) {
 	cleanupFn = func() {}
-	nodeKey, err := p2p.LoadOrGenNodeKey(cfg.NodeKeyFile())
+	nodeKey, err := p2p.LoadOrGenNodeKey(cmtCfg.NodeKeyFile())
 	if err != nil {
 		return nil, cleanupFn, err
 	}
 
->>>>>>> 995d2bc9
 	tmNode, err = node.NewNode(
-		cfg,
-		pvm.LoadOrGenFilePV(cfg.PrivValidatorKeyFile(), cfg.PrivValidatorStateFile()),
+		cmtCfg,
+		pvm.LoadOrGenFilePV(cmtCfg.PrivValidatorKeyFile(), cmtCfg.PrivValidatorStateFile()),
 		nodeKey,
-		proxy.NewLocalClientCreator(cmtApp),
+		proxy.NewLocalClientCreator(app),
 		genDocProvider,
 		cmtcfg.DefaultDBProvider,
-		node.DefaultMetricsProvider(cfg.Instrumentation),
+		node.DefaultMetricsProvider(cmtCfg.Instrumentation),
 		servercmtlog.CometLoggerWrapper{Logger: svrCtx.Logger},
 	)
 	if err != nil {
@@ -558,6 +513,7 @@
 	g.Go(func() error {
 		return servergrpc.StartGRPCServer(ctx, svrCtx.Logger.With("module", "grpc-server"), config, grpcSrv)
 	})
+
 	return grpcSrv, clientCtx, nil
 }
 
@@ -576,20 +532,6 @@
 	if !svrCfg.API.Enable {
 		return nil
 	}
-<<<<<<< HEAD
-=======
-	// TODO: Why do we reload and unmarshal the entire genesis doc in order to get the chain ID.
-	// surely theres a better way. This is likely a serious node start time overhead.
-	// Shouldn't it be in cmtCfg.ChainID() ?
-	genDocProvider := getGenDocProvider(cmtCfg)
-	genDoc, err := genDocProvider()
-	if err != nil {
-		return err
-	}
->>>>>>> 995d2bc9
-
-	clientCtx = clientCtx.WithHomeDir(home)
-
 	apiSrv := api.New(clientCtx, svrCtx.Logger.With("module", "api-server"), grpcSrv)
 	app.RegisterAPIRoutes(apiSrv, svrCfg.API)
 
@@ -600,6 +542,7 @@
 	g.Go(func() error {
 		return apiSrv.Start(ctx, svrCfg)
 	})
+
 	return nil
 }
 
@@ -658,7 +601,6 @@
 	if len(versionInfo.CosmosSdkVersion) > 0 {
 		ls = append(ls, telemetry.NewLabel("version", versionInfo.CosmosSdkVersion))
 	}
-
 	if len(ls) == 0 {
 		return
 	}

--- conflicted
+++ resolved
@@ -117,148 +117,6 @@
   VOTE_OPTION_NO_WITH_VETO = 4;
 }
 
-<<<<<<< HEAD
-=======
-//
-// State
-//
-
-// GroupInfo represents the high-level on-chain information for a group.
-message GroupInfo {
-  // id is the unique ID of the group.
-  uint64 id = 1;
-
-  // admin is the account address of the group's admin.
-  string admin = 2 [(cosmos_proto.scalar) = "cosmos.AddressString"];
-
-  // metadata is any arbitrary metadata to attached to the group.
-  // the recommended format of the metadata is to be found here: https://docs.cosmos.network/v0.47/modules/group#group-1
-  string metadata = 3;
-
-  // version is used to track changes to a group's membership structure that
-  // would break existing proposals. Whenever any members weight is changed,
-  // or any member is added or removed this version is incremented and will
-  // cause proposals based on older versions of this group to fail
-  uint64 version = 4;
-
-  // total_weight is the sum of the group members' weights.
-  string total_weight = 5;
-
-  // created_at is a timestamp specifying when a group was created.
-  google.protobuf.Timestamp created_at = 6
-      [(gogoproto.nullable) = false, (amino.dont_omitempty) = true, (gogoproto.stdtime) = true];
-}
-
-// GroupMember represents the relationship between a group and a member.
-message GroupMember {
-  // group_id is the unique ID of the group.
-  uint64 group_id = 1;
-
-  // member is the member data.
-  Member member = 2;
-}
-
-// GroupPolicyInfo represents the high-level on-chain information for a group policy.
-message GroupPolicyInfo {
-  option (gogoproto.equal)           = true;
-  option (gogoproto.goproto_getters) = false;
-
-  // address is the account address of group policy.
-  string address = 1 [(cosmos_proto.scalar) = "cosmos.AddressString"];
-
-  // group_id is the unique ID of the group.
-  uint64 group_id = 2;
-
-  // admin is the account address of the group admin.
-  string admin = 3 [(cosmos_proto.scalar) = "cosmos.AddressString"];
-
-  // metadata is any arbitrary metadata attached to the group policy.
-  // the recommended format of the metadata is to be found here:
-  // https://docs.cosmos.network/v0.47/modules/group#decision-policy-1
-  string metadata = 4;
-
-  // version is used to track changes to a group's GroupPolicyInfo structure that
-  // would create a different result on a running proposal.
-  uint64 version = 5;
-
-  // decision_policy specifies the group policy's decision policy.
-  google.protobuf.Any decision_policy = 6 [(cosmos_proto.accepts_interface) = "cosmos.group.v1.DecisionPolicy"];
-
-  // created_at is a timestamp specifying when a group policy was created.
-  google.protobuf.Timestamp created_at = 7
-      [(gogoproto.nullable) = false, (amino.dont_omitempty) = true, (gogoproto.stdtime) = true];
-}
-
-// Proposal defines a group proposal. Any member of a group can submit a proposal
-// for a group policy to decide upon.
-// A proposal consists of a set of `sdk.Msg`s that will be executed if the proposal
-// passes as well as some optional metadata associated with the proposal.
-message Proposal {
-  option (gogoproto.goproto_getters) = false;
-
-  // id is the unique id of the proposal.
-  uint64 id = 1;
-
-  // group_policy_address is the account address of group policy.
-  string group_policy_address = 2 [(cosmos_proto.scalar) = "cosmos.AddressString"];
-
-  // metadata is any arbitrary metadata attached to the proposal.
-  // the recommended format of the metadata is to be found here:
-  // https://docs.cosmos.network/v0.47/modules/group#proposal-4
-  string metadata = 3;
-
-  // proposers are the account addresses of the proposers.
-  repeated string proposers = 4 [(cosmos_proto.scalar) = "cosmos.AddressString"];
-
-  // submit_time is a timestamp specifying when a proposal was submitted.
-  google.protobuf.Timestamp submit_time = 5
-      [(gogoproto.nullable) = false, (amino.dont_omitempty) = true, (gogoproto.stdtime) = true];
-
-  // group_version tracks the version of the group at proposal submission.
-  // This field is here for informational purposes only.
-  uint64 group_version = 6;
-
-  // group_policy_version tracks the version of the group policy at proposal submission.
-  // When a decision policy is changed, existing proposals from previous policy
-  // versions will become invalid with the `ABORTED` status.
-  // This field is here for informational purposes only.
-  uint64 group_policy_version = 7;
-
-  // status represents the high level position in the life cycle of the proposal. Initial value is Submitted.
-  ProposalStatus status = 8;
-
-  // final_tally_result contains the sums of all weighted votes for this
-  // proposal for each vote option. It is empty at submission, and only
-  // populated after tallying, at voting period end or at proposal execution,
-  // whichever happens first.
-  TallyResult final_tally_result = 9 [(gogoproto.nullable) = false, (amino.dont_omitempty) = true];
-
-  // voting_period_end is the timestamp before which voting must be done.
-  // Unless a successful MsgExec is called before (to execute a proposal whose
-  // tally is successful before the voting period ends), tallying will be done
-  // at this point, and the `final_tally_result`and `status` fields will be
-  // accordingly updated.
-  google.protobuf.Timestamp voting_period_end = 10
-      [(gogoproto.nullable) = false, (amino.dont_omitempty) = true, (gogoproto.stdtime) = true];
-
-  // executor_result is the final result of the proposal execution. Initial value is NotRun.
-  ProposalExecutorResult executor_result = 11;
-
-  // messages is a list of `sdk.Msg`s that will be executed if the proposal passes.
-  repeated google.protobuf.Any messages = 12;
-
-  // title is the title of the proposal
-  //
-  // Since: cosmos-sdk 0.47
-  string title = 13;
-
-  // summary is a short summary of the proposal
-  //
-  // Since: cosmos-sdk 0.47
-  string summary = 14;
-}
-
->>>>>>> 0360c3d8
 // ProposalStatus defines proposal statuses.
 enum ProposalStatus {
   option (gogoproto.goproto_enum_prefix) = false;
@@ -318,27 +176,4 @@
 
   // no_with_veto_count is the weighted sum of veto.
   string no_with_veto_count = 4;
-<<<<<<< HEAD
-=======
-}
-
-// Vote represents a vote for a proposal.string metadata
-message Vote {
-  // proposal is the unique ID of the proposal.
-  uint64 proposal_id = 1;
-
-  // voter is the account address of the voter.
-  string voter = 2 [(cosmos_proto.scalar) = "cosmos.AddressString"];
-
-  // option is the voter's choice on the proposal.
-  VoteOption option = 3;
-
-  // metadata is any arbitrary metadata attached to the vote.
-  // the recommended format of the metadata is to be found here: https://docs.cosmos.network/v0.47/modules/group#vote-2
-  string metadata = 4;
-
-  // submit_time is the timestamp when the vote was submitted.
-  google.protobuf.Timestamp submit_time = 5
-      [(gogoproto.nullable) = false, (amino.dont_omitempty) = true, (gogoproto.stdtime) = true];
->>>>>>> 0360c3d8
 }